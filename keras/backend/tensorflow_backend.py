from __future__ import absolute_import
from __future__ import division
from __future__ import print_function

import tensorflow as tf
<<<<<<< HEAD
from tensorflow.python.eager import context
=======
from tensorflow.python.framework import device as tfdev
>>>>>>> 61052bc1
from tensorflow.python.framework import ops as tf_ops
from tensorflow.python.ops import image_ops as tf_image_ops
from tensorflow.python.ops import math_ops as tf_math_ops
from tensorflow.python.ops import state_ops as tf_state_ops
from tensorflow.python.keras import backend as tf_keras_backend
from tensorflow.python.keras.utils import tf_utils
from tensorflow.python.ops import functional_ops
from tensorflow.python.ops import ctc_ops as ctc
from .common import floatx, epsilon, image_data_format

import sys
import functools
import threading

import numpy as np
from distutils.version import StrictVersion

from ..utils.generic_utils import transpose_shape

py_all = all
py_any = any
py_sum = sum
py_slice = slice

# INTERNAL UTILS

# This list holds the available devices.
# It is populated when `_get_available_gpus()` is called for the first time.
# We assume our devices don't change during our lifetime.
_LOCAL_DEVICES = None

_SYMBOLIC_SCOPE = threading.local()
_SYMBOLIC_SCOPE.value = True
_LEARNING_PHASE_CACHE = {}


def _is_tf_1():
    return tf.__version__.startswith('1.')

# Set initial config
tf_keras_backend.set_floatx(floatx())
tf_keras_backend.set_epsilon(epsilon())
tf_keras_backend.set_image_data_format(image_data_format())


# Private TF Keras utils
get_graph = tf_keras_backend.get_graph
# learning_phase_scope = tf_keras_backend.learning_phase_scope  # TODO
name_scope = tf.name_scope


def symbolic(func):
    """Decorator used in TensorFlow 2.0 to enter the Keras graph.

    # Arguments
        func: Function to decorate.

    # Returns
        Decorated function.
    """
    if _is_tf_1():
        return func

    @functools.wraps(func)
    def symbolic_fn_wrapper(*args, **kwargs):
        if _SYMBOLIC_SCOPE.value:
            with get_graph().as_default():
                return func(*args, **kwargs)
        else:
            return func(*args, **kwargs)
    return symbolic_fn_wrapper


def is_symbolic(x):
    return isinstance(x, tf.Tensor) and hasattr(x, 'op')


def eager(func):
    """Decorator used in TensorFlow 2.0 to exit the Keras graph.

    # Arguments
        func: Function to decorate.

    # Returns
        Decorated function.
    """
    if _is_tf_1():
        return func

    global _SYMBOLIC_SCOPE

    @functools.wraps(func)
    def eager_fn_wrapper(*args, **kwargs):
        prev_value = _SYMBOLIC_SCOPE.value
        try:
            _SYMBOLIC_SCOPE.value = False
            with context.eager_mode():
                out = func(*args, **kwargs)
        finally:
            _SYMBOLIC_SCOPE.value = prev_value
        return out
    return eager_fn_wrapper


def get_uid(prefix=''):
    """Provides a unique UID given a string prefix.

    # Arguments
        prefix: string.

    # Returns
        An integer.

    # Example
    ```python
        >>> keras.backend.get_uid('dense')
        1
        >>> keras.backend.get_uid('dense')
        2
    ```

    """
    return tf_keras_backend.get_uid(prefix)


def manual_variable_initialization(value):
    """Sets the manual variable initialization flag.

    This boolean flag determines whether
    variables should be initialized
    as they are instantiated (default), or if
    the user should handle the initialization.

    # Arguments
        value: Python boolean.
    """
    tf_keras_backend.manual_variable_initialization(value)


def epsilon():
    """Returns the value of the fuzz factor used in numeric expressions.

    # Returns
        A float.

    # Example
    ```python
        >>> keras.backend.epsilon()
        1e-07
    ```
    """
    return tf_keras_backend.epsilon()


def reset_uids():
    """Resets graph identifiers."""
    tf_keras_backend.reset_uids()


def set_epsilon(e):
    """Sets the value of the fuzz factor used in numeric expressions.

    # Arguments
        e: float. New value of epsilon.

    # Example
    ```python
        >>> from keras import backend as K
        >>> K.epsilon()
        1e-07
        >>> K.set_epsilon(1e-05)
        >>> K.epsilon()
        1e-05
    ```
    """
    tf_keras_backend.set_epsilon(e)


def floatx():
    """Returns the default float type, as a string.
    (e.g. 'float16', 'float32', 'float64').

    # Returns
        String, the current default float type.

    # Example
    ```python
        >>> keras.backend.floatx()
        'float32'
    ```
    """
    return tf_keras_backend.floatx()


def set_floatx(floatx):
    """Sets the default float type.

    # Arguments
        floatx: String, 'float16', 'float32', or 'float64'.

    # Example
    ```python
        >>> from keras import backend as K
        >>> K.floatx()
        'float32'
        >>> K.set_floatx('float16')
        >>> K.floatx()
        'float16'
    ```
    """
    tf_keras_backend.set_floatx(floatx)


def cast_to_floatx(x):
    """Cast a Numpy array to the default Keras float type.

    # Arguments
        x: Numpy array.

    # Returns
        The same Numpy array, cast to its new type.

    # Example
    ```python
        >>> from keras import backend as K
        >>> K.floatx()
        'float32'
        >>> arr = numpy.array([1.0, 2.0], dtype='float64')
        >>> arr.dtype
        dtype('float64')
        >>> new_arr = K.cast_to_floatx(arr)
        >>> new_arr
        array([ 1.,  2.], dtype=float32)
        >>> new_arr.dtype
        dtype('float32')
    ```
    """
    return tf_keras_backend.cast_to_floatx(x)


def image_data_format():
    """Returns the default image data format convention.

    # Returns
        A string, either `'channels_first'` or `'channels_last'`

    # Example
    ```python
        >>> keras.backend.image_data_format()
        'channels_first'
    ```
    """
    return tf_keras_backend.image_data_format()


def set_image_data_format(data_format):
    """Sets the value of the data format convention.

    # Arguments
        data_format: string. `'channels_first'` or `'channels_last'`.

    # Example
    ```python
        >>> from keras import backend as K
        >>> K.image_data_format()
        'channels_first'
        >>> K.set_image_data_format('channels_last')
        >>> K.image_data_format()
        'channels_last'
    ```
    """
    tf_keras_backend.set_image_data_format(data_format)


def normalize_data_format(value):
    """Checks that the value correspond to a valid data format.

    # Arguments
        value: String or None. `'channels_first'` or `'channels_last'`.

    # Returns
        A string, either `'channels_first'` or `'channels_last'`

    # Example
    ```python
        >>> from keras import backend as K
        >>> K.normalize_data_format(None)
        'channels_first'
        >>> K.normalize_data_format('channels_last')
        'channels_last'
    ```

    # Raises
        ValueError: if `value` or the global `data_format` invalid.
    """
    if value is None:
        value = image_data_format()
    data_format = value.lower()
    if data_format not in {'channels_first', 'channels_last'}:
        raise ValueError('The `data_format` argument must be one of '
                         '"channels_first", "channels_last". Received: ' +
                         str(value))
    return data_format


@symbolic
def learning_phase():
    """Returns the learning phase flag.

    The learning phase flag is a bool tensor (0 = test, 1 = train)
    to be passed as input to any Keras function
    that uses a different behavior at train time and test time.

    # Returns
        Learning phase (scalar integer tensor or Python integer).
    """
    lp = tf_keras_backend.learning_phase()
    if _is_tf_1():
        return lp
    else:
        if isinstance(lp, int):
            return lp
        if id(lp) in _LEARNING_PHASE_CACHE:
            return _LEARNING_PHASE_CACHE[id(lp)]
        with name_scope(''):
            int_lp = tf.cast(lp, 'int32', name='learning_phase')
        _LEARNING_PHASE_CACHE[id(lp)] = int_lp
        return int_lp


@symbolic
def set_learning_phase(value):
    """Sets the learning phase to a fixed value.

    # Arguments
        value: Learning phase value, either 0 or 1 (integers).

    # Raises
        ValueError: if `value` is neither `0` nor `1`.
    """
    tf_keras_backend.set_learning_phase(value)


def get_session():
    """Returns the TF session to be used by the backend.

    If a default TensorFlow session is available, we will return it.

    Else, we will return the global Keras session.

    If no global Keras session exists at this point:
    we will create a new global session.

    Note that you can manually set the global session
    via `K.set_session(sess)`.

    # Returns
        A TensorFlow session.

    # Raises
        RuntimeError: if no session is available
            (e.g. when using TensorFlow 2.0).
    """
    if not _is_tf_1():
        raise RuntimeError(
            '`get_session` is not available '
            'when using TensorFlow 2.0.')
    if tf.executing_eagerly():
        raise RuntimeError(
            '`get_session` is not available when '
            'TensorFlow is executing eagerly.')
    return tf_keras_backend.get_session()


def set_session(session):
    """Sets the global TensorFlow session.

    # Arguments
        session: A TF Session.

    # Raises
        RuntimeError: if no session is available
            (e.g. when using TensorFlow 2.0).
    """
    if not _is_tf_1():
        raise RuntimeError(
            '`set_session` is not available '
            'when using TensorFlow 2.0.')
    if tf.executing_eagerly():
        raise RuntimeError(
            '`set_session` is not available when '
            'TensorFlow is executing eagerly.')
    tf_keras_backend.set_session(session)


def clear_session():
    """Destroys the current Keras graph and creates a new one.

    Useful to avoid clutter from old models / layers.
    """
    tf_keras_backend.clear_session()
    global _LEARNING_PHASE_CACHE
    _LEARNING_PHASE_CACHE = {}


def v1_variable_initialization():
    session = get_session()
    with session.graph.as_default():
        variables = tf.global_variables()
        candidate_vars = []
        for v in variables:
            if not getattr(v, '_keras_initialized', False):
                candidate_vars.append(v)
        if candidate_vars:
            # This step is expensive, so we only run it on variables
            # not already marked as initialized.
            is_initialized = session.run(
                [tf.is_variable_initialized(v) for v in candidate_vars])
            uninitialized_vars = []
            for flag, v in zip(is_initialized, candidate_vars):
                if not flag:
                    uninitialized_vars.append(v)
                v._keras_initialized = True
            if uninitialized_vars:
                session.run(tf.variables_initializer(uninitialized_vars))


# DEVICE MANIPULATION AND PROBING

class _TfDeviceCaptureOp(object):
    """Class for capturing the TF device scope."""

    def __init__(self):
        # NOTE(robieta): This differs from tf.keras in that self.device is a
        # DeviceSpec rather than a string. This is done for compatibility
        # with a range of TensorFlow versions.
        self.device = None

    def _set_device(self, device):
        """This method captures TF's explicit device scope setting."""
        self.device = device

    def _set_device_from_string(self, device_str):
        self.device = tfdev.DeviceSpec.from_string(device_str)


def _get_current_tf_device():
    """Return explicit device of current context, otherwise returns `None`.

    # Returns
        If the current device scope is explicitly set, it returns a string with
        the device (`CPU` or `GPU`). If the scope is not explicitly set, it will
        return `None`.
    """
    g = get_graph()
    op = _TfDeviceCaptureOp()
    g._apply_device_functions(op)
    return op.device


def _is_current_explicit_device(device_type):
    """Check if the current device is explicitly set on the device type specified.

    # Arguments
        device_type: A string containing `GPU` or `CPU` (case-insensitive).

    # Returns
        A boolean indicating if the current device
        scope is explicitly set on the device type.

    # Raises
        ValueError: If the `device_type` string indicates an unsupported device.
    """
    device_type = device_type.lower()
    if device_type not in ['cpu', 'gpu']:
        raise ValueError('`device_type` should be either "cpu" or "gpu".')
    device = _get_current_tf_device()
    return (device is not None and device.device_type.lower() == device_type)


def _get_available_gpus():
    """Get a list of available gpu devices (formatted as strings).

    # Returns
        A list of available GPU devices.
    """
    global _LOCAL_DEVICES
    if _LOCAL_DEVICES is None:
        if _is_tf_1():
            devices = get_session().list_devices()
            _LOCAL_DEVICES = [x.name for x in devices]
        else:
            _LOCAL_DEVICES = tf.config.experimental_list_devices()
    return [x for x in _LOCAL_DEVICES if 'device:gpu' in x.lower()]


def _has_nchw_support():
    """Check whether the current scope supports NCHW ops.

    TensorFlow does not support NCHW on CPU.
    Therefore we check if we are not explicitly put on
    CPU, and have GPUs available.
    In this case there will be soft-placing on the GPU device.

    # Returns
        bool: if the current scope device placement would support nchw
    """
    explicitly_on_cpu = _is_current_explicit_device('cpu')
    gpus_available = len(_get_available_gpus()) > 0
    return (not explicitly_on_cpu and gpus_available)


# VARIABLE MANIPULATION

@symbolic
def _to_tensor(x, dtype):
    """Convert the input `x` to a tensor of type `dtype`.

    # Arguments
        x: An object to be converted (numpy array, list, tensors).
        dtype: The destination type.

    # Returns
        A tensor.
    """
    return tf.convert_to_tensor(x, dtype=dtype)


def is_sparse(tensor):
    """Returns whether a tensor is a sparse tensor.

    # Arguments
        tensor: A tensor instance.

    # Returns
        A boolean.

    # Example
    ```python
        >>> from keras import backend as K
        >>> a = K.placeholder((2, 2), sparse=False)
        >>> print(K.is_sparse(a))
        False
        >>> b = K.placeholder((2, 2), sparse=True)
        >>> print(K.is_sparse(b))
        True
    ```
    """
    return isinstance(tensor, tf.SparseTensor)


@symbolic
def to_dense(tensor):
    """Converts a sparse tensor into a dense tensor and returns it.

    # Arguments
        tensor: A tensor instance (potentially sparse).

    # Returns
        A dense tensor.

    # Examples
    ```python
        >>> from keras import backend as K
        >>> b = K.placeholder((2, 2), sparse=True)
        >>> print(K.is_sparse(b))
        True
        >>> c = K.to_dense(b)
        >>> print(K.is_sparse(c))
        False
    ```
    """
    if is_sparse(tensor):
        return tf.sparse.to_dense(tensor)
    else:
        return tensor


def variable(value, dtype=None, name=None, constraint=None):
    """Instantiates a variable and returns it.

    # Arguments
        value: Numpy array, initial value of the tensor.
        dtype: Tensor type.
        name: Optional name string for the tensor.
        constraint: Optional projection function to be
            applied to the variable after an optimizer update.

    # Returns
        A variable instance (with Keras metadata included).

    # Examples
    ```python
        >>> from keras import backend as K
        >>> val = np.array([[1, 2], [3, 4]])
        >>> kvar = K.variable(value=val, dtype='float64', name='example_var')
        >>> K.dtype(kvar)
        'float64'
        >>> print(kvar)
        example_var
        >>> K.eval(kvar)
        array([[ 1.,  2.],
               [ 3.,  4.]])
    ```
    """
    v = tf_keras_backend.variable(
        value, dtype=dtype, name=name, constraint=constraint)
    if hasattr(value, 'tocoo'):
        v._keras_shape = value.tocoo().shape
    elif isinstance(value, np.ndarray):
        v._keras_shape = value.shape
    elif hasattr(value, 'shape'):
        v._keras_shape = int_shape(value)
    v._uses_learning_phase = False
    return v


def is_variable(x):
    return isinstance(x, tf.Variable)


def constant(value, dtype=None, shape=None, name=None):
    """Creates a constant tensor.

    # Arguments
        value: A constant value (or list)
        dtype: The type of the elements of the resulting tensor.
        shape: Optional dimensions of resulting tensor.
        name: Optional name for the tensor.

    # Returns
        A Constant Tensor.
    """
    with tf_ops.init_scope():
        return tf_keras_backend.constant(
            value, dtype=dtype, shape=shape, name=name)


def is_keras_tensor(x):
    """Returns whether `x` is a Keras tensor.

    A "Keras tensor" is a tensor that was returned by a Keras layer,
    (`Layer` class) or by `Input`.

    # Arguments
        x: A candidate tensor.

    # Returns
        A boolean: Whether the argument is a Keras tensor.

    # Raises
        ValueError: In case `x` is not a symbolic tensor.

    # Examples
    ```python
        >>> from keras import backend as K
        >>> from keras.layers import Input, Dense
        >>> np_var = numpy.array([1, 2])
        >>> K.is_keras_tensor(np_var) # A numpy array is not a symbolic tensor.
        ValueError
        >>> k_var = tf.placeholder('float32', shape=(1,1))
        >>> # A variable indirectly created outside of keras is not a Keras tensor.
        >>> K.is_keras_tensor(k_var)
        False
        >>> keras_var = K.variable(np_var)
        >>> # A variable created with the keras backend is not a Keras tensor.
        >>> K.is_keras_tensor(keras_var)
        False
        >>> keras_placeholder = K.placeholder(shape=(2, 4, 5))
        >>> # A placeholder is not a Keras tensor.
        >>> K.is_keras_tensor(keras_placeholder)
        False
        >>> keras_input = Input([10])
        >>> K.is_keras_tensor(keras_input) # An Input is a Keras tensor.
        True
        >>> keras_layer_output = Dense(10)(keras_input)
        >>> # Any Keras layer output is a Keras tensor.
        >>> K.is_keras_tensor(keras_layer_output)
        True
    ```
    """
    if not is_tensor(x):
        raise ValueError('Unexpectedly found an instance of type `' +
                         str(type(x)) + '`. '
                         'Expected a symbolic tensor instance.')
    return hasattr(x, '_keras_history')


def is_tensor(x):
    return isinstance(x, tf_ops._TensorLike) or tf_ops.is_dense_tensor_like(x)


@symbolic
def placeholder(shape=None, ndim=None, dtype=None, sparse=False, name=None):
    """Instantiates a placeholder tensor and returns it.

    # Arguments
        shape: Shape of the placeholder
            (integer tuple, may include `None` entries).
        ndim: Number of axes of the tensor.
            At least one of {`shape`, `ndim`} must be specified.
            If both are specified, `shape` is used.
        dtype: Placeholder type.
        sparse: Boolean, whether the placeholder should have a sparse type.
        name: Optional name string for the placeholder.

    # Returns
        Tensor instance (with Keras metadata included).

    # Examples
    ```python
        >>> from keras import backend as K
        >>> input_ph = K.placeholder(shape=(2, 4, 5))
        >>> input_ph._keras_shape
        (2, 4, 5)
        >>> input_ph
        <tf.Tensor 'Placeholder_4:0' shape=(2, 4, 5) dtype=float32>
    ```
    """
    if dtype is None:
        dtype = floatx()
    x = tf_keras_backend.placeholder(
        shape=shape, ndim=ndim, dtype=dtype, sparse=sparse, name=name)
    if shape is None:
        if ndim is not None:
            shape = tuple(None for _ in range(ndim))
    x._keras_shape = shape
    x._uses_learning_phase = False
    return x


@symbolic
def is_placeholder(x):
    """Returns whether `x` is a placeholder.

    # Arguments
        x: A candidate placeholder.

    # Returns
        Boolean.
    """
    try:
        return x.op.type == 'Placeholder'
    except AttributeError:
        return False


def shape(x):
    """Returns the symbolic shape of a tensor or variable.

    # Arguments
        x: A tensor or variable.

    # Returns
        A symbolic shape (which is itself a tensor).

    # Examples
    ```python
        # TensorFlow example
        >>> from keras import backend as K
        >>> tf_session = K.get_session()
        >>> val = np.array([[1, 2], [3, 4]])
        >>> kvar = K.variable(value=val)
        >>> inputs = keras.backend.placeholder(shape=(2, 4, 5))
        >>> K.shape(kvar)
        <tf.Tensor 'Shape_8:0' shape=(2,) dtype=int32>
        >>> K.shape(inputs)
        <tf.Tensor 'Shape_9:0' shape=(3,) dtype=int32>
        # To get integer shape (Instead, you can use K.int_shape(x))
        >>> K.shape(kvar).eval(session=tf_session)
        array([2, 2], dtype=int32)
        >>> K.shape(inputs).eval(session=tf_session)
        array([2, 4, 5], dtype=int32)
    ```
    """
    return tf.shape(x)


def int_shape(x):
    """Returns the shape of tensor or variable as a tuple of int or None entries.

    # Arguments
        x: Tensor or variable.

    # Returns
        A tuple of integers (or None entries).

    # Examples
    ```python
        >>> from keras import backend as K
        >>> inputs = K.placeholder(shape=(2, 4, 5))
        >>> K.int_shape(inputs)
        (2, 4, 5)
        >>> val = np.array([[1, 2], [3, 4]])
        >>> kvar = K.variable(value=val)
        >>> K.int_shape(kvar)
        (2, 2)
    ```

    {{np_implementation}}
    """
    if hasattr(x, '_keras_shape'):
        return x._keras_shape
    try:
        if isinstance(x.shape, tuple):
            return x.shape
        return tuple(x.shape.as_list())
    except ValueError:
        return None


def ndim(x):
    """Returns the number of axes in a tensor, as an integer.

    # Arguments
        x: Tensor or variable.

    # Returns
        Integer (scalar), number of axes.

    # Examples
    ```python
        >>> from keras import backend as K
        >>> inputs = K.placeholder(shape=(2, 4, 5))
        >>> val = np.array([[1, 2], [3, 4]])
        >>> kvar = K.variable(value=val)
        >>> K.ndim(inputs)
        3
        >>> K.ndim(kvar)
        2
    ```

    {{np_implementation}}
    """
    return x.shape.rank


def size(x, name=None):
    """Returns the size of a tensor.

    # Arguments
        x: Tensor or variable.
        name: A name for the operation (optional).

    # Returns
        Size of the tensor.

    # Examples
    ```python
    >>> from keras import backend as K
    >>> val = np.array([[1, 2], [3, 4]])
    >>> kvar = K.variable(value=val)
    >>> K.size(inputs)
    <tf.Tensor: id=9, shape=(), dtype=int32, numpy=4>
    ```

    """
    if is_symbolic(x):
        with get_graph().as_default():
            return tf.size(x)
    return tf.size(x, name=name)


def dtype(x):
    """Returns the dtype of a Keras tensor or variable, as a string.

    # Arguments
        x: Tensor or variable.

    # Returns
        String, dtype of `x`.

    # Examples
    ```python
        >>> from keras import backend as K
        >>> K.dtype(K.placeholder(shape=(2,4,5)))
        'float32'
        >>> K.dtype(K.placeholder(shape=(2,4,5), dtype='float32'))
        'float32'
        >>> K.dtype(K.placeholder(shape=(2,4,5), dtype='float64'))
        'float64'
        # Keras variable
        >>> kvar = K.variable(np.array([[1, 2], [3, 4]]))
        >>> K.dtype(kvar)
        'float32_ref'
        >>> kvar = K.variable(np.array([[1, 2], [3, 4]]), dtype='float32')
        >>> K.dtype(kvar)
        'float32_ref'
    ```
    {{np_implementation}}
    """
    return x.dtype.base_dtype.name


def eval(x):
    """Evaluates the value of a tensor.

    # Arguments
        x: A tensor.

    # Returns
        A Numpy array.

    # Examples
    ```python
        >>> from keras import backend as K
        >>> kvar = K.variable(np.array([[1, 2], [3, 4]]), dtype='float32')
        >>> K.eval(kvar)
        array([[ 1.,  2.],
               [ 3.,  4.]], dtype=float32)
    ```
    {{np_implementation}}
    """
    if _is_tf_1():
        return to_dense(x).eval(session=get_session())
    if hasattr(x, 'numpy'):
        with context.eager_mode():
            return x.numpy()
    eval_fn = function([], [x])
    return eval_fn([])[0]


def zeros(shape, dtype=None, name=None):
    """Instantiates an all-zeros variable and returns it.

    # Arguments
        shape: Tuple of integers, shape of returned Keras variable
        dtype: String, data type of returned Keras variable
        name: String, name of returned Keras variable

    # Returns
        A variable (including Keras metadata), filled with `0.0`.
        Note that if `shape` was symbolic, we cannot return a variable,
        and will return a dynamically-shaped tensor instead.

    # Example
    ```python
        >>> from keras import backend as K
        >>> kvar = K.zeros((3,4))
        >>> K.eval(kvar)
        array([[ 0.,  0.,  0.,  0.],
               [ 0.,  0.,  0.,  0.],
               [ 0.,  0.,  0.,  0.]], dtype=float32)
    ```
    {{np_implementation}}
    """
    if dtype is None:
        dtype = floatx()
    with tf_ops.init_scope():
        v = tf.zeros(shape=shape, dtype=dtype, name=name)
        if py_all(v.shape.as_list()):
            return variable(v, dtype=dtype, name=name)
        return v


def ones(shape, dtype=None, name=None):
    """Instantiates an all-ones variable and returns it.

    # Arguments
        shape: Tuple of integers, shape of returned Keras variable.
        dtype: String, data type of returned Keras variable.
        name: String, name of returned Keras variable.

    # Returns
        A Keras variable, filled with `1.0`.
        Note that if `shape` was symbolic, we cannot return a variable,
        and will return a dynamically-shaped tensor instead.

    # Example
    ```python
        >>> from keras import backend as K
        >>> kvar = K.ones((3,4))
        >>> K.eval(kvar)
        array([[ 1.,  1.,  1.,  1.],
               [ 1.,  1.,  1.,  1.],
               [ 1.,  1.,  1.,  1.]], dtype=float32)
    ```
    {{np_implementation}}
    """
    if dtype is None:
        dtype = floatx()
    with tf_ops.init_scope():
        v = tf.ones(shape=shape, dtype=dtype, name=name)
        if py_all(v.shape.as_list()):
            return variable(v, dtype=dtype, name=name)
        return v


def eye(size, dtype=None, name=None):
    """Instantiate an identity matrix and returns it.

    # Arguments
        size: Tuple, number of rows and columns. If Integer, number of rows.
        dtype: String, data type of returned Keras variable.
        name: String, name of returned Keras variable.

    # Returns
        A Keras variable, an identity matrix.

    # Example
    ```python
        >>> from keras import backend as K
        >>> K.eval(K.eye(3))
        array([[ 1.,  0.,  0.],
               [ 0.,  1.,  0.],
               [ 0.,  0.,  1.]], dtype=float32)
        >>> K.eval(K.eye((2, 3)))
        array([[1., 0., 0.],
               [0., 1., 0.]], dtype=float32)
    ```
    {{np_implementation}}
    """
    if dtype is None:
        dtype = floatx()
    if isinstance(size, (list, tuple)):
        n, m = size
    else:
        n, m = size, size
    with tf_ops.init_scope():
        return tf.eye(n, m, dtype=dtype, name=name)


@symbolic
def zeros_like(x, dtype=None, name=None):
    """Instantiates an all-zeros variable of the same shape as another tensor.

    # Arguments
        x: Keras variable or Keras tensor.
        dtype: String, dtype of returned Keras variable.
             None uses the dtype of x.
        name: String, name for the variable to create.

    # Returns
        A Keras variable with the shape of x filled with zeros.

    # Example
    ```python
        >>> from keras import backend as K
        >>> kvar = K.variable(np.random.random((2,3)))
        >>> kvar_zeros = K.zeros_like(kvar)
        >>> K.eval(kvar_zeros)
        array([[ 0.,  0.,  0.],
               [ 0.,  0.,  0.]], dtype=float32)
    ```
    {{np_implementation}}
    """
    if dtype is None:
        dtype = floatx()
    return tf.zeros_like(x, dtype=dtype, name=name)


@symbolic
def ones_like(x, dtype=None, name=None):
    """Instantiates an all-ones variable of the same shape as another tensor.

    # Arguments
        x: Keras variable or tensor.
        dtype: String, dtype of returned Keras variable.
             None uses the dtype of x.
        name: String, name for the variable to create.

    # Returns
        A Keras variable with the shape of x filled with ones.

    # Example
    ```python
        >>> from keras import backend as K
        >>> kvar = K.variable(np.random.random((2,3)))
        >>> kvar_ones = K.ones_like(kvar)
        >>> K.eval(kvar_ones)
        array([[ 1.,  1.,  1.],
               [ 1.,  1.,  1.]], dtype=float32)
    ```
    {{np_implementation}}
    """
    if dtype is None:
        dtype = floatx()
    return tf.ones_like(x, dtype=dtype, name=name)


@symbolic
def identity(x, name=None):
    """Returns a tensor with the same content as the input tensor.

    # Arguments
        x: The input tensor.
        name: String, name for the variable to create.

    # Returns
        A tensor of the same shape, type and content.
    """
    return tf.identity(x, name)


def random_uniform_variable(shape, low, high,
                            dtype=None,
                            name=None,
                            seed=None):
    """Instantiates a variable with values drawn from a uniform distribution.

    # Arguments
        shape: Tuple of integers, shape of returned Keras variable.
        low: Float, lower boundary of the output interval.
        high: Float, upper boundary of the output interval.
        dtype: String, dtype of returned Keras variable.
        name: String, name of returned Keras variable.
        seed: Integer, random seed.

    # Returns
        A Keras variable, filled with drawn samples.

    # Example
    ```python
        # TensorFlow example
        >>> kvar = K.random_uniform_variable((2,3), 0, 1)
        >>> kvar
        <tensorflow.python.ops.variables.Variable object at 0x10ab40b10>
        >>> K.eval(kvar)
        array([[ 0.10940075,  0.10047495,  0.476143  ],
               [ 0.66137183,  0.00869417,  0.89220798]], dtype=float32)
    ```
    {{np_implementation}}
    """
    if dtype is None:
        dtype = floatx()
    if seed is None:
        # ensure that randomness is conditioned by the Numpy RNG
        seed = np.random.randint(10e8)
    with tf_ops.init_scope():
        value = tf.random_uniform_initializer(
            low, high, seed=seed)(shape, dtype=dtype)
        return variable(value, dtype=dtype, name=name)


def random_normal_variable(shape, mean, scale, dtype=None,
                           name=None, seed=None):
    """Instantiates a variable with values drawn from a normal distribution.

    # Arguments
        shape: Tuple of integers, shape of returned Keras variable.
        mean: Float, mean of the normal distribution.
        scale: Float, standard deviation of the normal distribution.
        dtype: String, dtype of returned Keras variable.
        name: String, name of returned Keras variable.
        seed: Integer, random seed.

    # Returns
        A Keras variable, filled with drawn samples.

    # Example
    ```python
        # TensorFlow example
        >>> kvar = K.random_normal_variable((2,3), 0, 1)
        >>> kvar
        <tensorflow.python.ops.variables.Variable object at 0x10ab12dd0>
        >>> K.eval(kvar)
        array([[ 1.19591331,  0.68685907, -0.63814116],
               [ 0.92629528,  0.28055015,  1.70484698]], dtype=float32)
    ```
    {{np_implementation}}
    """
    if dtype is None:
        dtype = floatx()
    if seed is None:
        # ensure that randomness is conditioned by the Numpy RNG
        seed = np.random.randint(10e8)
    with tf_ops.init_scope():
        value = tf.random_normal_initializer(
            mean, scale, seed=seed)(shape, dtype=dtype)
        return variable(value, dtype=dtype, name=name)


def count_params(x):
    """Returns the static number of elements in a Keras variable or tensor.

    # Arguments
        x: Keras variable or tensor.

    # Returns
        Integer, the number of elements in `x`, i.e., the product of the
        array's static dimensions.

    # Example
    ```python
        >>> kvar = K.zeros((2,3))
        >>> K.count_params(kvar)
        6
        >>> K.eval(kvar)
        array([[ 0.,  0.,  0.],
               [ 0.,  0.,  0.]], dtype=float32)
    ```
    {{np_implementation}}
    """
    return np.prod(int_shape(x))


def cast(x, dtype):
    """Casts a tensor to a different dtype and returns it.

    You can cast a Keras variable but it still returns a Keras tensor.

    # Arguments
        x: Keras tensor (or variable).
        dtype: String, either (`'float16'`, `'float32'`, or `'float64'`).

    # Returns
        Keras tensor with dtype `dtype`.

    # Example
    ```python
        >>> from keras import backend as K
        >>> input = K.placeholder((2, 3), dtype='float32')
        >>> input
        <tf.Tensor 'Placeholder_2:0' shape=(2, 3) dtype=float32>
        # It doesn't work in-place as below.
        >>> K.cast(input, dtype='float16')
        <tf.Tensor 'Cast_1:0' shape=(2, 3) dtype=float16>
        >>> input
        <tf.Tensor 'Placeholder_2:0' shape=(2, 3) dtype=float32>
        # you need to assign it.
        >>> input = K.cast(input, dtype='float16')
        >>> input
        <tf.Tensor 'Cast_2:0' shape=(2, 3) dtype=float16>
    ```
    """
    return tf.cast(x, dtype)


# UPDATES OPS


def update(x, new_x):
    """Update the value of `x` to `new_x`.

    # Arguments
        x: A `Variable`.
        new_x: A tensor of same shape as `x`.

    # Returns
        The variable `x` updated.
    """
    return tf_state_ops.assign(x, new_x)


def update_add(x, increment):
    """Update the value of `x` by adding `increment`.

    # Arguments
        x: A `Variable`.
        increment: A tensor of same shape as `x`.

    # Returns
        The variable `x` updated.
    """
    return tf_state_ops.assign_add(x, increment)


def update_sub(x, decrement):
    """Update the value of `x` by subtracting `decrement`.

    # Arguments
        x: A `Variable`.
        decrement: A tensor of same shape as `x`.

    # Returns
        The variable `x` updated.
    """
    return tf_state_ops.assign_sub(x, decrement)


@symbolic
def moving_average_update(x, value, momentum):
    """Compute the moving average of a variable.

    # Arguments
        x: A `Variable`.
        value: A tensor with the same shape as `x`.
        momentum: The moving average momentum.

    # Returns
        An operation to update the variable.
    """
    with tf_ops.colocate_with(x):
        decay = tf_ops.convert_to_tensor(1.0 - momentum)
        if decay.dtype != x.dtype.base_dtype:
            decay = tf_math_ops.cast(decay, x.dtype.base_dtype)
        update_delta = (x - tf_math_ops.cast(value, x.dtype)) * decay
        return tf_state_ops.assign_sub(x, update_delta)


# LINEAR ALGEBRA

def dot(x, y):
    """Multiplies 2 tensors (and/or variables) and returns a *tensor*.

    When attempting to multiply a nD tensor
    with a nD tensor, it reproduces the Theano behavior.
    (e.g. `(2, 3) * (4, 3, 5) -> (2, 4, 5)`)

    # Arguments
        x: Tensor or variable.
        y: Tensor or variable.

    # Returns
        A tensor, dot product of `x` and `y`.

    # Examples
    ```python
        # dot product between tensors
        >>> x = K.placeholder(shape=(2, 3))
        >>> y = K.placeholder(shape=(3, 4))
        >>> xy = K.dot(x, y)
        >>> xy
        <tf.Tensor 'MatMul_9:0' shape=(2, 4) dtype=float32>
    ```

    ```python
        # dot product between tensors
        >>> x = K.placeholder(shape=(32, 28, 3))
        >>> y = K.placeholder(shape=(3, 4))
        >>> xy = K.dot(x, y)
        >>> xy
        <tf.Tensor 'MatMul_9:0' shape=(32, 28, 4) dtype=float32>
    ```

    ```python
        # Theano-like behavior example
        >>> x = K.random_uniform_variable(shape=(2, 3), low=0, high=1)
        >>> y = K.ones((4, 3, 5))
        >>> xy = K.dot(x, y)
        >>> K.int_shape(xy)
        (2, 4, 5)
    ```
    {{np_implementation}}
    """
    if ndim(x) is not None and (ndim(x) > 2 or ndim(y) > 2):
        x_shape = []
        for i, s in zip(int_shape(x), tf.unstack(tf.shape(x))):
            if i is not None:
                x_shape.append(i)
            else:
                x_shape.append(s)
        x_shape = tuple(x_shape)
        y_shape = []
        for i, s in zip(int_shape(y), tf.unstack(tf.shape(y))):
            if i is not None:
                y_shape.append(i)
            else:
                y_shape.append(s)
        y_shape = tuple(y_shape)
        y_permute_dim = list(range(ndim(y)))
        y_permute_dim = [y_permute_dim.pop(-2)] + y_permute_dim
        xt = tf.reshape(x, [-1, x_shape[-1]])
        yt = tf.reshape(tf.transpose(y, perm=y_permute_dim), [y_shape[-2], -1])
        return tf.reshape(tf.matmul(xt, yt),
                          x_shape[:-1] + y_shape[:-2] + y_shape[-1:])
    if is_sparse(x):
        out = tf.sparse.sparse_dense_matmul(x, y)
    else:
        out = tf.matmul(x, y)
    return out


def batch_dot(x, y, axes=None):
    """Batchwise dot product.

    `batch_dot` is used to compute dot product of `x` and `y` when
    `x` and `y` are data in batches, i.e. in a shape of
    `(batch_size, :)`.
    `batch_dot` results in a tensor or variable with less dimensions
    than the input. If the number of dimensions is reduced to 1,
    we use `expand_dims` to make sure that ndim is at least 2.

    # Arguments
        x: Keras tensor or variable with `ndim >= 2`.
        y: Keras tensor or variable with `ndim >= 2`.
        axes: int or tuple(int, int). Target dimensions to be reduced.

    # Returns
        A tensor with shape equal to the concatenation of `x`'s shape
        (less the dimension that was summed over) and `y`'s shape
        (less the batch dimension and the dimension that was summed over).
        If the final rank is 1, we reshape it to `(batch_size, 1)`.

    # Examples
        Assume `x = [[1, 2], [3, 4]]` and `y = [[5, 6], [7, 8]]`
        `batch_dot(x, y, axes=1) = [[17], [53]]` which is the main diagonal
        of `x.dot(y.T)`, although we never have to calculate the off-diagonal
        elements.

        Pseudocode:
        ```
        inner_products = []
        for xi, yi in zip(x, y):
            inner_products.append(xi.dot(yi))
        result = stack(inner_products)
        ```

        Shape inference:
        Let `x`'s shape be `(100, 20)` and `y`'s shape be `(100, 30, 20)`.
        If `axes` is (1, 2), to find the output shape of resultant tensor,
            loop through each dimension in `x`'s shape and `y`'s shape:

        * `x.shape[0]` : 100 : append to output shape
        * `x.shape[1]` : 20 : do not append to output shape,
            dimension 1 of `x` has been summed over. (`dot_axes[0]` = 1)
        * `y.shape[0]` : 100 : do not append to output shape,
            always ignore first dimension of `y`
        * `y.shape[1]` : 30 : append to output shape
        * `y.shape[2]` : 20 : do not append to output shape,
            dimension 2 of `y` has been summed over. (`dot_axes[1]` = 2)
        `output_shape` = `(100, 30)`

    ```python
        >>> x_batch = K.ones(shape=(32, 20, 1))
        >>> y_batch = K.ones(shape=(32, 30, 20))
        >>> xy_batch_dot = K.batch_dot(x_batch, y_batch, axes=(1, 2))
        >>> K.int_shape(xy_batch_dot)
        (32, 1, 30)
    ```

    {{np_implementation}}
    """
    x_shape = int_shape(x)
    y_shape = int_shape(y)

    x_ndim = len(x_shape)
    y_ndim = len(y_shape)

    if x_ndim < 2 or y_ndim < 2:
        raise ValueError('Can not do batch_dot on inputs '
                         'with rank < 2. '
                         'Received inputs with shapes ' +
                         str(x_shape) + ' and ' +
                         str(y_shape) + '.')

    x_batch_size = x_shape[0]
    y_batch_size = y_shape[0]

    if x_batch_size is not None and y_batch_size is not None:
        if x_batch_size != y_batch_size:
            raise ValueError('Can not do batch_dot on inputs '
                             'with different batch sizes. '
                             'Received inputs with shapes ' +
                             str(x_shape) + ' and ' +
                             str(y_shape) + '.')

    if isinstance(axes, int):
        axes = [axes, axes]

    if axes is None:
        if y_ndim == 2:
            axes = [x_ndim - 1, y_ndim - 1]
        else:
            axes = [x_ndim - 1, y_ndim - 2]

    if py_any([isinstance(a, (list, tuple)) for a in axes]):
        raise ValueError('Multiple target dimensions are not supported. ' +
                         'Expected: None, int, (int, int), ' +
                         'Provided: ' + str(axes))

    # if tuple, convert to list.
    axes = list(axes)

    # convert negative indices.
    if axes[0] < 0:
        axes[0] += x_ndim
    if axes[1] < 0:
        axes[1] += y_ndim

    # sanity checks
    if 0 in axes:
        raise ValueError('Can not perform batch_dot over axis 0.'
                         'If your inputs are not batched,'
                         ' add a dummy batch dimension to your '
                         'inputs using K.expand_dims(x, 0)')

    a0, a1 = axes
    d1 = x_shape[a0]
    d2 = y_shape[a1]

    if d1 is not None and d2 is not None and d1 != d2:
        raise ValueError('Can not do batch_dot on inputs with shapes ' +
                         str(x_shape) + ' and ' + str(y_shape) +
                         ' with axes=' + str(axes) + '. x.shape[%d] != '
                         'y.shape[%d] (%d != %d).' % (axes[0], axes[1], d1, d2))

    # backup ndims. Need them later.
    orig_x_ndim = x_ndim
    orig_y_ndim = y_ndim

    # if rank is 2, expand to 3.
    if x_ndim == 2:
        x = tf.expand_dims(x, 1)
        a0 += 1
        x_ndim += 1
    if y_ndim == 2:
        y = tf.expand_dims(y, 2)
        y_ndim += 1

    # bring x's dimension to be reduced to last axis.
    if a0 != x_ndim - 1:
        pattern = list(range(x_ndim))
        for i in range(a0, x_ndim - 1):
            pattern[i] = pattern[i + 1]
        pattern[-1] = a0
        x = tf.transpose(x, pattern)

    # bring y's dimension to be reduced to axis 1.
    if a1 != 1:
        pattern = list(range(y_ndim))
        for i in range(a1, 1, -1):
            pattern[i] = pattern[i - 1]
        pattern[1] = a1
        y = tf.transpose(y, pattern)

    # normalize both inputs to rank 3.
    if x_ndim > 3:
        # squash middle dimensions of x.
        x_shape = shape(x)
        x_mid_dims = x_shape[1:-1]
        x_squashed_dim = tf.reduce_prod(x_mid_dims)
        x_squashed_shape = tf.stack([x_shape[0], x_squashed_dim, x_shape[-1]])
        x = tf.reshape(x, x_squashed_shape)
        x_squashed = True
    else:
        x_squashed = False

    if y_ndim > 3:
        # squash trailing dimensions of y.
        y_shape = shape(y)
        y_trail_dims = y_shape[2:]
        y_squashed_dim = tf.reduce_prod(y_trail_dims)
        y_squashed_shape = tf.stack([y_shape[0], y_shape[1], y_squashed_dim])
        y = tf.reshape(y, y_squashed_shape)
        y_squashed = True
    else:
        y_squashed = False

    result = tf.matmul(x, y)

    # if inputs were squashed, we have to reshape the matmul output.
    output_shape = tf.shape(result)
    do_reshape = False

    if x_squashed:
        output_shape = tf.concat([output_shape[:1],
                                  x_mid_dims,
                                  output_shape[-1:]], 0)
        do_reshape = True

    if y_squashed:
        output_shape = tf.concat([output_shape[:-1], y_trail_dims], 0)
        do_reshape = True

    if do_reshape:
        result = tf.reshape(result, output_shape)

    # if the inputs were originally rank 2, we remove the added 1 dim.
    if orig_x_ndim == 2:
        result = tf.squeeze(result, 1)
    elif orig_y_ndim == 2:
        result = tf.squeeze(result, -1)

    return result


def transpose(x):
    """Transposes a tensor and returns it.

    # Arguments
        x: Tensor or variable.

    # Returns
        A tensor.

    # Examples
    ```python
        >>> var = K.variable([[1, 2, 3], [4, 5, 6]])
        >>> K.eval(var)
        array([[ 1.,  2.,  3.],
               [ 4.,  5.,  6.]], dtype=float32)
        >>> var_transposed = K.transpose(var)
        >>> K.eval(var_transposed)
        array([[ 1.,  4.],
               [ 2.,  5.],
               [ 3.,  6.]], dtype=float32)
    ```

    ```python
        >>> inputs = K.placeholder((2, 3))
        >>> inputs
        <tf.Tensor 'Placeholder_11:0' shape=(2, 3) dtype=float32>
        >>> input_transposed = K.transpose(inputs)
        >>> input_transposed
        <tf.Tensor 'transpose_4:0' shape=(3, 2) dtype=float32>

    ```
    {{np_implementation}}
    """
    return tf.transpose(x)


def gather(reference, indices):
    """Retrieves the elements of indices `indices` in the tensor `reference`.

    # Arguments
        reference: A tensor.
        indices: An integer tensor of indices.

    # Returns
        A tensor of same type as `reference`.

    {{np_implementation}}
    """
    return tf.nn.embedding_lookup(reference, indices)


# ELEMENT-WISE OPERATIONS


def max(x, axis=None, keepdims=False):
    """Maximum value in a tensor.

    # Arguments
        x: A tensor or variable.
        axis: An integer or list of integers in [-rank(x), rank(x)),
            the axes to find maximum values. If `None` (default), finds the
            maximum over all dimensions.
        keepdims: A boolean, whether to keep the dimensions or not.
            If `keepdims` is `False`, the rank of the tensor is reduced
            by 1. If `keepdims` is `True`,
            the reduced dimension is retained with length 1.

    # Returns
        A tensor with maximum values of `x`.

    {{np_implementation}}
    """
    return tf.reduce_max(x, axis, keepdims)


def min(x, axis=None, keepdims=False):
    """Minimum value in a tensor.

    # Arguments
        x: A tensor or variable.
        axis: An integer or list of integers in [-rank(x), rank(x)),
            the axes to find minimum values. If `None` (default), finds the
            minimum over all dimensions.
        keepdims: A boolean, whether to keep the dimensions or not.
            If `keepdims` is `False`, the rank of the tensor is reduced
            by 1. If `keepdims` is `True`,
            the reduced dimension is retained with length 1.

    # Returns
        A tensor with miminum values of `x`.

    {{np_implementation}}
    """
    return tf.reduce_min(x, axis, keepdims)


def sum(x, axis=None, keepdims=False):
    """Sum of the values in a tensor, alongside the specified axis.

    # Arguments
        x: A tensor or variable.
        axis: An integer or list of integers in [-rank(x), rank(x)),
            the axes to sum over. If `None` (default), sums over all
            dimensions.
        keepdims: A boolean, whether to keep the dimensions or not.
            If `keepdims` is `False`, the rank of the tensor is reduced
            by 1. If `keepdims` is `True`,
            the reduced dimension is retained with length 1.

    # Returns
        A tensor with sum of `x`.

    {{np_implementation}}
    """
    return tf.reduce_sum(x, axis, keepdims)


def prod(x, axis=None, keepdims=False):
    """Multiplies the values in a tensor, alongside the specified axis.

    # Arguments
        x: A tensor or variable.
        axis: An integer or list of integers in [-rank(x), rank(x)),
            the axes to compute the product. If `None` (default), computes
            the product over all dimensions.
        keepdims: A boolean, whether to keep the dimensions or not.
            If `keepdims` is `False`, the rank of the tensor is reduced
            by 1. If `keepdims` is `True`,
            the reduced dimension is retained with length 1.

    # Returns
        A tensor with the product of elements of `x`.

    {{np_implementation}}
    """
    return tf.reduce_prod(x, axis, keepdims)


def cumsum(x, axis=0):
    """Cumulative sum of the values in a tensor, alongside the specified axis.

    # Arguments
        x: A tensor or variable.
        axis: An integer, the axis to compute the sum.

    # Returns
        A tensor of the cumulative sum of values of `x` along `axis`.
    {{np_implementation}}
    """
    return tf_math_ops.cumsum(x, axis=axis)


def cumprod(x, axis=0):
    """Cumulative product of the values in a tensor, alongside the specified axis.

    # Arguments
        x: A tensor or variable.
        axis: An integer, the axis to compute the product.

    # Returns
        A tensor of the cumulative product of values of `x` along `axis`.
    {{np_implementation}}
    """
    return tf_math_ops.cumprod(x, axis=axis)


def var(x, axis=None, keepdims=False):
    """Variance of a tensor, alongside the specified axis.

    # Arguments
        x: A tensor or variable.
        axis: An integer or list of integers in [-rank(x), rank(x)),
            the axes to compute the variance. If `None` (default), computes
            the variance over all dimensions.
        keepdims: A boolean, whether to keep the dimensions or not.
            If `keepdims` is `False`, the rank of the tensor is reduced
            by 1. If `keepdims` is `True`,
            the reduced dimension is retained with length 1.

    # Returns
        A tensor with the variance of elements of `x`.
    {{np_implementation}}
    """
    if x.dtype.base_dtype == tf.bool:
        x = tf.cast(x, floatx())
    m = tf.reduce_mean(x, axis, True)
    devs_squared = tf.square(x - m)
    return tf.reduce_mean(devs_squared,
                          axis,
                          keepdims)


def std(x, axis=None, keepdims=False):
    """Standard deviation of a tensor, alongside the specified axis.

    # Arguments
        x: A tensor or variable.
        axis: An integer or list of integers in [-rank(x), rank(x)),
            the axes to compute the standard deviation. If `None` (default),
            computes the standard deviation over all dimensions.
        keepdims: A boolean, whether to keep the dimensions or not.
            If `keepdims` is `False`, the rank of the tensor is reduced
            by 1. If `keepdims` is `True`,
            the reduced dimension is retained with length 1.

    # Returns
        A tensor with the standard deviation of elements of `x`.
    {{np_implementation}}
    """
    return tf.sqrt(var(x, axis=axis, keepdims=keepdims))


def mean(x, axis=None, keepdims=False):
    """Mean of a tensor, alongside the specified axis.

    # Arguments
        x: A tensor or variable.
        axis: An integer or list of integers in [-rank(x), rank(x)),
            the axes to compute the mean. If `None` (default), computes
            the mean over all dimensions.
        keepdims: A boolean, whether to keep the dimensions or not.
            If `keepdims` is `False`, the rank of the tensor is reduced
            by 1 for each entry in `axis`. If `keepdims` is `True`,
            the reduced dimensions are retained with length 1.

    # Returns
        A tensor with the mean of elements of `x`.
    {{np_implementation}}
    """
    if x.dtype.base_dtype == tf.bool:
        x = tf.cast(x, floatx())
    return tf.reduce_mean(x, axis, keepdims)


def any(x, axis=None, keepdims=False):
    """Bitwise reduction (logical OR).

    # Arguments
        x: Tensor or variable.
        axis: An integer or list of integers in [-rank(x), rank(x)),
            the axes to compute the logical or. If `None` (default), computes
            the logical or over all dimensions.
        keepdims: whether the drop or broadcast the reduction axes.

    # Returns
        A uint8 tensor (0s and 1s).
    {{np_implementation}}
    """
    x = tf.cast(x, tf.bool)
    return tf.reduce_any(x, axis, keepdims)


def all(x, axis=None, keepdims=False):
    """Bitwise reduction (logical AND).

    # Arguments
        x: Tensor or variable.
        axis: An integer or list of integers in [-rank(x), rank(x)),
            the axes to compute the logical and. If `None` (default), computes
            the logical and over all dimensions.
        keepdims: whether the drop or broadcast the reduction axes.

    # Returns
        A uint8 tensor (0s and 1s).
    {{np_implementation}}
    """
    x = tf.cast(x, tf.bool)
    return tf.reduce_all(x, axis, keepdims)


def argmax(x, axis=-1):
    """Returns the index of the maximum value along an axis.

    # Arguments
        x: Tensor or variable.
        axis: axis along which to perform the reduction.

    # Returns
        A tensor.
    {{np_implementation}}
    """
    return tf.argmax(x, axis)


def argmin(x, axis=-1):
    """Returns the index of the minimum value along an axis.

    # Arguments
        x: Tensor or variable.
        axis: axis along which to perform the reduction.

    # Returns
        A tensor.
    {{np_implementation}}
    """
    return tf.argmin(x, axis)


def square(x):
    """Element-wise square.

    # Arguments
        x: Tensor or variable.

    # Returns
        A tensor.
    """
    return tf.square(x)


def abs(x):
    """Element-wise absolute value.

    # Arguments
        x: Tensor or variable.

    # Returns
        A tensor.
    """
    return tf.abs(x)


def sqrt(x):
    """Element-wise square root.

    # Arguments
        x: Tensor or variable.

    # Returns
        A tensor.
    {{np_implementation}}
    """
    zero = _to_tensor(0., x.dtype.base_dtype)
    inf = _to_tensor(np.inf, x.dtype.base_dtype)
    x = tf.clip_by_value(x, zero, inf)
    return tf.sqrt(x)


def exp(x):
    """Element-wise exponential.

    # Arguments
        x: Tensor or variable.

    # Returns
        A tensor.
    """
    return tf.exp(x)


def log(x):
    """Element-wise log.

    # Arguments
        x: Tensor or variable.

    # Returns
        A tensor.
    """
    return tf_math_ops.log(x)


def logsumexp(x, axis=None, keepdims=False):
    """Computes log(sum(exp(elements across dimensions of a tensor))).

    This function is more numerically stable than log(sum(exp(x))).
    It avoids overflows caused by taking the exp of large inputs and
    underflows caused by taking the log of small inputs.

    # Arguments
        x: A tensor or variable.
        axis: axis: An integer or list of integers in [-rank(x), rank(x)),
            the axes to compute the logsumexp. If `None` (default), computes
            the logsumexp over all dimensions.
        keepdims: A boolean, whether to keep the dimensions or not.
            If `keepdims` is `False`, the rank of the tensor is reduced
            by 1. If `keepdims` is `True`, the reduced dimension is
            retained with length 1.

    # Returns
        The reduced tensor.
    {{np_implementation}}
    """
    return tf.reduce_logsumexp(x, axis, keepdims)


def round(x):
    """Element-wise rounding to the closest integer.

    In case of tie, the rounding mode used is "half to even".

    # Arguments
        x: Tensor or variable.

    # Returns
        A tensor.
    """
    return tf.round(x)


def sign(x):
    """Element-wise sign.

    # Arguments
        x: Tensor or variable.

    # Returns
        A tensor.
    """
    return tf.sign(x)


def pow(x, a):
    """Element-wise exponentiation.

    # Arguments
        x: Tensor or variable.
        a: Python integer.

    # Returns
        A tensor.
    {{np_implementation}}
    """
    return tf.pow(x, a)


def clip(x, min_value, max_value):
    """Element-wise value clipping.

    # Arguments
        x: Tensor or variable.
        min_value: Python float, integer or tensor.
        max_value: Python float, integer or tensor.

    # Returns
        A tensor.
    {{np_implementation}}
    """
    if (isinstance(min_value, (int, float)) and
            isinstance(max_value, (int, float))):
        if max_value < min_value:
            max_value = min_value
    if min_value is None:
        min_value = -np.inf
    if max_value is None:
        max_value = np.inf
    return tf.clip_by_value(x, min_value, max_value)


def equal(x, y):
    """Element-wise equality between two tensors.

    # Arguments
        x: Tensor or variable.
        y: Tensor or variable.

    # Returns
        A bool tensor.

    {{np_implementation}}
    """
    return tf.equal(x, y)


def not_equal(x, y):
    """Element-wise inequality between two tensors.

    # Arguments
        x: Tensor or variable.
        y: Tensor or variable.

    # Returns
        A bool tensor.

    {{np_implementation}}
    """
    return tf.not_equal(x, y)


def greater(x, y):
    """Element-wise truth value of (x > y).

    # Arguments
        x: Tensor or variable.
        y: Tensor or variable.

    # Returns
        A bool tensor.

    {{np_implementation}}
    """
    return tf.greater(x, y)


def greater_equal(x, y):
    """Element-wise truth value of (x >= y).

    # Arguments
        x: Tensor or variable.
        y: Tensor or variable.

    # Returns
        A bool tensor.

    {{np_implementation}}
    """
    return tf.greater_equal(x, y)


def less(x, y):
    """Element-wise truth value of (x < y).

    # Arguments
        x: Tensor or variable.
        y: Tensor or variable.

    # Returns
        A bool tensor.

    {{np_implementation}}
    """
    return tf.less(x, y)


def less_equal(x, y):
    """Element-wise truth value of (x <= y).

    # Arguments
        x: Tensor or variable.
        y: Tensor or variable.

    # Returns
        A bool tensor.

    {{np_implementation}}
    """
    return tf.less_equal(x, y)


def maximum(x, y):
    """Element-wise maximum of two tensors.

    # Arguments
        x: Tensor or variable.
        y: Tensor or variable.

    # Returns
        A tensor.

    {{np_implementation}}
    """
    return tf.maximum(x, y)


def minimum(x, y):
    """Element-wise minimum of two tensors.

    # Arguments
        x: Tensor or variable.
        y: Tensor or variable.

    # Returns
        A tensor.

    {{np_implementation}}
    """
    return tf.minimum(x, y)


def sin(x):
    """Computes sin of x element-wise.

    # Arguments
        x: Tensor or variable.

    # Returns
        A tensor.
    """
    return tf.sin(x)


def cos(x):
    """Computes cos of x element-wise.

    # Arguments
        x: Tensor or variable.

    # Returns
        A tensor.
    """
    return tf.cos(x)


def _regular_normalize_batch_in_training(x, gamma, beta,
                                         reduction_axes, epsilon=1e-3):
    """Non-fused version of `normalize_batch_in_training`.

    # Arguments
        x: Input tensor or variable.
        gamma: Tensor by which to scale the input.
        beta: Tensor with which to center the input.
        reduction_axes: iterable of integers,
            axes over which to normalize.
        epsilon: Fuzz factor.

    # Returns
        A tuple length of 3, `(normalized_tensor, mean, variance)`.
    """
    mean, var = tf.nn.moments(x, reduction_axes,
                              None, None, False)
    normed = tf.nn.batch_normalization(x, mean, var,
                                       beta, gamma,
                                       epsilon)
    return normed, mean, var


def _broadcast_normalize_batch_in_training(x, gamma, beta,
                                           reduction_axes, epsilon=1e-3):
    """Non-fused, broadcast version of `normalize_batch_in_training`.

    # Arguments
        x: Input tensor or variable.
        gamma: Tensor by which to scale the input.
        beta: Tensor with which to center the input.
        reduction_axes: iterable of integers,
            axes over which to normalize.
        epsilon: Fuzz factor.

    # Returns
        A tuple length of 3, `(normalized_tensor, mean, variance)`.
    """
    mean, var = tf.nn.moments(x, reduction_axes,
                              None, None, False)
    target_shape = []
    for axis in range(ndim(x)):
        if axis in reduction_axes:
            target_shape.append(1)
        else:
            target_shape.append(tf.shape(x)[axis])
    target_shape = tf.stack(target_shape)

    broadcast_mean = tf.reshape(mean, target_shape)
    broadcast_var = tf.reshape(var, target_shape)
    if gamma is None:
        broadcast_gamma = None
    else:
        broadcast_gamma = tf.reshape(gamma, target_shape)
    if beta is None:
        broadcast_beta = None
    else:
        broadcast_beta = tf.reshape(beta, target_shape)

    normed = tf.nn.batch_normalization(
        x,
        broadcast_mean,
        broadcast_var,
        broadcast_beta,
        broadcast_gamma,
        epsilon)
    return normed, mean, var


def _fused_normalize_batch_in_training(x, gamma, beta, reduction_axes,
                                       epsilon=1e-3):
    """Fused version of `normalize_batch_in_training`.

    # Arguments
        x: Input tensor or variable.
        gamma: Tensor by which to scale the input.
        beta: Tensor with which to center the input.
        reduction_axes: iterable of integers,
            axes over which to normalize.
        epsilon: Fuzz factor.

    # Returns
        A tuple length of 3, `(normalized_tensor, mean, variance)`.
    """
    if list(reduction_axes) == [0, 1, 2]:
        normalization_axis = 3
        tf_data_format = 'NHWC'
    else:
        normalization_axis = 1
        tf_data_format = 'NCHW'

    if gamma is None:
        gamma = tf.constant(1.0,
                            dtype=x.dtype,
                            shape=[x.shape[normalization_axis]])
    if beta is None:
        beta = tf.constant(0.0,
                           dtype=x.dtype,
                           shape=[x.shape[normalization_axis]])

    if gamma.dtype != tf.float32:
        gamma = tf.cast(gamma, tf.float32)
    if beta.dtype != tf.float32:
        beta = tf.cast(beta, tf.float32)

    return tf.nn.fused_batch_norm(
        x,
        gamma,
        beta,
        epsilon=epsilon,
        data_format=tf_data_format)


def normalize_batch_in_training(x, gamma, beta,
                                reduction_axes, epsilon=1e-3):
    """Computes mean and std for batch then apply batch_normalization on batch.

    # Arguments
        x: Input tensor or variable.
        gamma: Tensor by which to scale the input.
        beta: Tensor with which to center the input.
        reduction_axes: iterable of integers,
            axes over which to normalize.
        epsilon: Fuzz factor.

    # Returns
        A tuple length of 3, `(normalized_tensor, mean, variance)`.
    """
    if (ndim(x) == 4 and
            list(reduction_axes) in [[0, 1, 2], [0, 2, 3]] and
            _is_tf_1()):
        if not _has_nchw_support() and list(reduction_axes) == [0, 2, 3]:
            return _broadcast_normalize_batch_in_training(x, gamma, beta,
                                                          reduction_axes,
                                                          epsilon=epsilon)
        return _fused_normalize_batch_in_training(
            x, gamma, beta, reduction_axes,
            epsilon=epsilon)
    else:
        if sorted(reduction_axes) == list(range(ndim(x)))[:-1]:
            return _regular_normalize_batch_in_training(x, gamma, beta,
                                                        reduction_axes,
                                                        epsilon=epsilon)
        else:
            return _broadcast_normalize_batch_in_training(x, gamma, beta,
                                                          reduction_axes,
                                                          epsilon=epsilon)


def batch_normalization(x, mean, var, beta, gamma, axis=-1, epsilon=1e-3):
    """Applies batch normalization on x given mean, var, beta and gamma.

    I.e. returns:
    `output = (x - mean) / sqrt(var + epsilon) * gamma + beta`

    # Arguments
        x: Input tensor or variable.
        mean: Mean of batch.
        var: Variance of batch.
        beta: Tensor with which to center the input.
        gamma: Tensor by which to scale the input.
        axis: Integer, the axis that should be normalized.
            (typically the features axis).
        epsilon: Fuzz factor.

    # Returns
        A tensor.
    """
    if ndim(x) == 4:
        # The CPU implementation of FusedBatchNorm only support NHWC
        if axis == 1 or axis == -3:
            tf_data_format = 'NCHW'
        elif axis == 3 or axis == -1:
            tf_data_format = 'NHWC'
        else:
            tf_data_format = None

        if ((tf_data_format == 'NHWC' or
                (tf_data_format == 'NCHW' and
                 _has_nchw_support())) and
                _is_tf_1()):
            # The mean / var / beta / gamma may be processed by broadcast
            # so it may have extra axes with 1,
            # it is not needed and should be removed
            if ndim(mean) > 1:
                mean = tf.reshape(mean, [-1])
            if ndim(var) > 1:
                var = tf.reshape(var, [-1])
            if beta is None:
                beta = zeros_like(mean)
            elif ndim(beta) > 1:
                beta = tf.reshape(beta, [-1])
            if gamma is None:
                gamma = ones_like(mean)
            elif ndim(gamma) > 1:
                gamma = tf.reshape(gamma, [-1])

            if gamma.dtype != tf.float32:
                gamma = tf.cast(gamma, tf.float32)
            if beta.dtype != tf.float32:
                beta = tf.cast(beta, tf.float32)
            if mean.dtype != tf.float32:
                mean = tf.cast(mean, tf.float32)
            if var.dtype != tf.float32:
                var = tf.cast(var, tf.float32)

            y, _, _ = tf.nn.fused_batch_norm(
                x,
                gamma,
                beta,
                epsilon=epsilon,
                mean=mean,
                variance=var,
                data_format=tf_data_format,
                is_training=False
            )
            return y
    # default
    return tf.nn.batch_normalization(x, mean, var, beta, gamma, epsilon)


# SHAPE OPERATIONS

def concatenate(tensors, axis=-1):
    """Concatenates a list of tensors alongside the specified axis.

    # Arguments
        tensors: list of tensors to concatenate.
        axis: concatenation axis.

    # Returns
        A tensor.
    """
    if axis < 0:
        rank = ndim(tensors[0])
        if rank:
            axis %= rank
        else:
            axis = 0
    if py_all([is_sparse(x) for x in tensors]):
        return tf.sparse.concat(axis, tensors)
    else:
        return tf.concat([to_dense(x) for x in tensors], axis)


def reshape(x, shape):
    """Reshapes a tensor to the specified shape.

    # Arguments
        x: Tensor or variable.
        shape: Target shape tuple.

    # Returns
        A tensor.
    """
    return tf.reshape(x, shape)


def permute_dimensions(x, pattern):
    """Permutes axes in a tensor.

    # Arguments
        x: Tensor or variable.
        pattern: A tuple of
            dimension indices, e.g. `(0, 2, 1)`.

    # Returns
        A tensor.
    """
    return tf.transpose(x, perm=pattern)


def resize_images(x,
                  height_factor,
                  width_factor,
                  data_format,
                  interpolation='nearest'):
    """Resizes the images contained in a 4D tensor.

    # Arguments
        x: Tensor or variable to resize.
        height_factor: Positive integer.
        width_factor: Positive integer.
        data_format: string, `"channels_last"` or `"channels_first"`.
        interpolation: A string, one of `nearest` or `bilinear`.

    # Returns
        A tensor.

    # Raises
        ValueError: if `data_format` is
        neither `"channels_last"` or `"channels_first"`.
    """
    if data_format == 'channels_first':
        rows, cols = 2, 3
    else:
        rows, cols = 1, 2

    original_shape = int_shape(x)
    new_shape = tf.shape(x)[rows:cols + 1]
    new_shape *= tf.constant(np.array([height_factor, width_factor],
                             dtype='int32'))
    if data_format == 'channels_first':
        x = permute_dimensions(x, [0, 2, 3, 1])
    if interpolation == 'nearest':
        x = tf_image_ops.resize_nearest_neighbor(x, new_shape)
    elif interpolation == 'bilinear':
        x = tf_image_ops.resize_bilinear(x, new_shape)
    else:
        raise ValueError('interpolation should be one '
                         'of "nearest" or "bilinear".')
    if data_format == 'channels_first':
        x = permute_dimensions(x, [0, 3, 1, 2])

    if original_shape[rows] is None:
        new_height = None
    else:
        new_height = original_shape[rows] * height_factor

    if original_shape[cols] is None:
        new_width = None
    else:
        new_width = original_shape[cols] * width_factor

    output_shape = (None, new_height, new_width, None)
    x.set_shape(transpose_shape(output_shape, data_format,
                                spatial_axes=(1, 2)))
    return x


def resize_volumes(x, depth_factor, height_factor, width_factor, data_format):
    """Resizes the volume contained in a 5D tensor.

    # Arguments
        x: Tensor or variable to resize.
        depth_factor: Positive integer.
        height_factor: Positive integer.
        width_factor: Positive integer.
        data_format: string, `"channels_last"` or `"channels_first"`.

    # Returns
        A tensor.

    # Raises
        ValueError: if `data_format` is
        neither `"channels_last"` or `"channels_first"`.
    """
    if data_format == 'channels_first':
        output = repeat_elements(x, depth_factor, axis=2)
        output = repeat_elements(output, height_factor, axis=3)
        output = repeat_elements(output, width_factor, axis=4)
        return output
    elif data_format == 'channels_last':
        output = repeat_elements(x, depth_factor, axis=1)
        output = repeat_elements(output, height_factor, axis=2)
        output = repeat_elements(output, width_factor, axis=3)
        return output
    else:
        raise ValueError('Unknown data_format: ' + str(data_format))


def repeat_elements(x, rep, axis):
    """Repeats the elements of a tensor along an axis, like `np.repeat`.

    If `x` has shape `(s1, s2, s3)` and `axis` is `1`, the output
    will have shape `(s1, s2 * rep, s3)`.

    # Arguments
        x: Tensor or variable.
        rep: Python integer, number of times to repeat.
        axis: Axis along which to repeat.

    # Returns
        A tensor.
    """
    x_shape = x.shape.as_list()
    # For static axis
    if x_shape[axis] is not None:
        # slices along the repeat axis
        splits = tf.split(value=x, num_or_size_splits=x_shape[axis], axis=axis)
        # repeat each slice the given number of reps
        x_rep = [s for s in splits for _ in range(rep)]
        return concatenate(x_rep, axis)

    # Here we use tf.tile to mimic behavior of np.repeat so that
    # we can handle dynamic shapes (that include None).
    # To do that, we need an auxiliary axis to repeat elements along
    # it and then merge them along the desired axis.

    # Repeating
    auxiliary_axis = axis + 1
    x_shape = tf.shape(x)
    x_rep = tf.expand_dims(x, axis=auxiliary_axis)
    reps = np.ones(len(x.shape) + 1)
    reps[auxiliary_axis] = rep
    x_rep = tf.tile(x_rep, reps)

    # Merging
    reps = np.delete(reps, auxiliary_axis)
    reps[axis] = rep
    reps = tf.constant(reps, dtype='int32')
    x_shape = x_shape * reps
    x_rep = tf.reshape(x_rep, x_shape)

    # Fix shape representation
    x_shape = x.shape.as_list()
    x_rep.set_shape(x_shape)
    x_rep._keras_shape = tuple(x_shape)
    return x_rep


def repeat(x, n):
    """Repeats a 2D tensor.

    if `x` has shape (samples, dim) and `n` is `2`,
    the output will have shape `(samples, 2, dim)`.

    # Arguments
        x: Tensor or variable.
        n: Python integer, number of times to repeat.

    # Returns
        A tensor.
    """
    assert ndim(x) == 2
    x = tf.expand_dims(x, 1)
    pattern = tf.stack([1, n, 1])
    return tf.tile(x, pattern)


def arange(start, stop=None, step=1, dtype='int32'):
    """Creates a 1D tensor containing a sequence of integers.

    The function arguments use the same convention as
    Theano's arange: if only one argument is provided,
    it is in fact the "stop" argument and "start" is 0.

    The default type of the returned tensor is `'int32'` to
    match TensorFlow's default.

    # Arguments
        start: Start value.
        stop: Stop value.
        step: Difference between two successive values.
        dtype: Integer dtype to use.

    # Returns
        An integer tensor.

    """
    # Match the behavior of numpy and Theano by returning an empty sequence.
    if stop is None:
        try:
            if start < 0:
                start = 0
        except TypeError:
            # Handle case where start is a tensor
            start = tf.cond(start < 0,
                            true_fn=lambda: tf.constant(0, dtype=start.dtype),
                            false_fn=lambda: start)

    result = tf.range(start, limit=stop, delta=step, name='arange')
    if dtype != 'int32':
        result = cast(result, dtype)
    return result


def tile(x, n):
    """Creates a tensor by tiling `x` by `n`.

    # Arguments
        x: A tensor or variable
        n: A list of integer. The length must be the same as the number of
            dimensions in `x`.

    # Returns
        A tiled tensor.

    # Example
    ```python
        >>> from keras import backend as K
        >>> kvar = K.variable(np.random.random((2, 3)))
        >>> kvar_tile = K.tile(K.eye(2), (2, 3))
        >>> K.eval(kvar_tile)
        array([[1., 0., 1., 0., 1., 0.],
               [0., 1., 0., 1., 0., 1.],
               [1., 0., 1., 0., 1., 0.],
               [0., 1., 0., 1., 0., 1.]], dtype=float32)
    ```
    {{np_implementation}}
    """
    if isinstance(n, int):
        n = (n,)
    elif isinstance(n, list):
        n = tuple(n)

    shape = int_shape(x)
    if not is_tensor(n):
        if len(n) < len(shape):  # Padding the axis
            n = tuple([1 for _ in range(len(shape) - len(n))]) + n
        elif len(n) != len(shape):
            raise NotImplementedError

    return tf.tile(x, n)


def flatten(x):
    """Flatten a tensor.

    # Arguments
        x: A tensor or variable.

    # Returns
        A tensor, reshaped into 1-D
    """
    return tf.reshape(x, [-1])


def batch_flatten(x):
    """Turn a nD tensor into a 2D tensor with same 0th dimension.

    In other words, it flattens each data samples of a batch.

    # Arguments
        x: A tensor or variable.

    # Returns
        A tensor.
    """
    x = tf.reshape(
        x, tf.stack([-1, prod(shape(x)[1:])],
                    name='stack_' + str(np.random.randint(1e4))))
    return x


def expand_dims(x, axis=-1):
    """Adds a 1-sized dimension at index "axis".

    # Arguments
        x: A tensor or variable.
        axis: Position where to add a new axis.

    # Returns
        A tensor with expanded dimensions.
    """
    return tf.expand_dims(x, axis)


def squeeze(x, axis):
    """Removes a 1-dimension from the tensor at index "axis".

    # Arguments
        x: A tensor or variable.
        axis: Axis to drop.

    # Returns
        A tensor with the same data as `x` but reduced dimensions.
    """
    return tf.squeeze(x, [axis])


def temporal_padding(x, padding=(1, 1)):
    """Pads the middle dimension of a 3D tensor.

    # Arguments
        x: Tensor or variable.
        padding: Tuple of 2 integers, how many zeros to
            add at the start and end of dim 1.

    # Returns
        A padded 3D tensor.
    """
    assert len(padding) == 2
    pattern = [[0, 0], [padding[0], padding[1]], [0, 0]]
    return tf.pad(x, pattern)


def spatial_2d_padding(x, padding=((1, 1), (1, 1)), data_format=None):
    """Pads the 2nd and 3rd dimensions of a 4D tensor.

    # Arguments
        x: Tensor or variable.
        padding: Tuple of 2 tuples, padding pattern.
        data_format: string, `"channels_last"` or `"channels_first"`.

    # Returns
        A padded 4D tensor.

    # Raises
        ValueError: if `data_format` is
        neither `"channels_last"` or `"channels_first"`.
    """
    assert len(padding) == 2
    assert len(padding[0]) == 2
    assert len(padding[1]) == 2
    data_format = normalize_data_format(data_format)

    pattern = [[0, 0],
               list(padding[0]),
               list(padding[1]),
               [0, 0]]
    pattern = transpose_shape(pattern, data_format, spatial_axes=(1, 2))
    return tf.pad(x, pattern)


def spatial_3d_padding(x, padding=((1, 1), (1, 1), (1, 1)), data_format=None):
    """Pads 5D tensor with zeros along the depth, height, width dimensions.

    Pads these dimensions with respectively
    "padding[0]", "padding[1]" and "padding[2]" zeros left and right.

    For 'channels_last' data_format,
    the 2nd, 3rd and 4th dimension will be padded.
    For 'channels_first' data_format,
    the 3rd, 4th and 5th dimension will be padded.

    # Arguments
        x: Tensor or variable.
        padding: Tuple of 3 tuples, padding pattern.
        data_format: string, `"channels_last"` or `"channels_first"`.

    # Returns
        A padded 5D tensor.

    # Raises
        ValueError: if `data_format` is
        neither `"channels_last"` or `"channels_first"`.

    """
    assert len(padding) == 3
    assert len(padding[0]) == 2
    assert len(padding[1]) == 2
    assert len(padding[2]) == 2
    data_format = normalize_data_format(data_format)

    pattern = [
        [0, 0],
        [padding[0][0], padding[0][1]],
        [padding[1][0], padding[1][1]],
        [padding[2][0], padding[2][1]],
        [0, 0]
    ]
    pattern = transpose_shape(pattern, data_format, spatial_axes=(1, 2, 3))

    return tf.pad(x, pattern)


def stack(x, axis=0):
    """Stacks a list of rank `R` tensors into a rank `R+1` tensor.

    # Arguments
        x: List of tensors.
        axis: Axis along which to perform stacking.

    # Returns
        A tensor.

    {{np_implementation}}
    """
    return tf.stack(x, axis=axis)


def one_hot(indices, num_classes):
    """Computes the one-hot representation of an integer tensor.

    # Arguments
        indices: nD integer tensor of shape
            `(batch_size, dim1, dim2, ... dim(n-1))`
        num_classes: Integer, number of classes to consider.

    # Returns
        (n + 1)D one hot representation of the input
        with shape `(batch_size, dim1, dim2, ... dim(n-1), num_classes)`
    """
    return tf.one_hot(indices, depth=num_classes, axis=-1)


def reverse(x, axes):
    """Reverses a tensor along the specified axes.

    # Arguments
        x: Tensor to reverse.
        axes: Integer or iterable of integers.
            Axes to reverse.

    # Returns
        A tensor.

    {{np_implementation}}
    """
    if isinstance(axes, int):
        axes = [axes]
    return tf.reverse(x, axes)


def slice(x, start, size):
    """Extracts a slice from a tensor.

    # Arguments
        x: Input tensor.
        start: Integer list/tuple or tensor
            indicating the start indices of the slice
            along each axis.
        size: Integer list/tuple or tensor
            indicating how many dimensions to slice
            along each axis.

    # Returns
        A sliced tensor:
        ```python
        new_x = x[start[0]: start[0] + size[0], ..., start[-1]: start[-1] + size[-1]]
        ```

    # Raises
        ValueError: if the dimension and the size of indices mismatches.

    {{np_implementation}}
    """
    x_shape = int_shape(x)
    if (x_shape is not None) and (x_shape[0] is not None):
        len_start = int_shape(start)[0] if is_tensor(start) else len(start)
        len_size = int_shape(size)[0] if is_tensor(size) else len(size)
        if not (len(int_shape(x)) == len_start == len_size):
            raise ValueError('The dimension and the size of indices should match.')
    return tf.slice(x, start, size)


# VALUE MANIPULATION


def get_value(x):
    """Returns the value of a variable.

    # Arguments
        x: input variable.

    # Returns
        A Numpy array.
    """
    if _is_tf_1():
        return x.eval(session=get_session())
    else:
        return x.numpy()


def batch_get_value(ops):
    """Returns the value of more than one tensor variable.

    # Arguments
        ops: list of ops to run.

    # Returns
        A list of Numpy arrays.
    """
    return tf_keras_backend.batch_get_value(ops)


def set_value(x, value):
    """Sets the value of a variable, from a Numpy array.

    # Arguments
        x: Variable to set to a new value.
        value: Value to set the tensor to, as a Numpy array
            (of the same shape).
    """
    tf_keras_backend.set_value(x, value)


def batch_set_value(tuples):
    """Sets the values of many tensor variables at once.

    # Arguments
        tuples: a list of tuples `(tensor, value)`.
            `value` should be a Numpy array.
    """
    tf_keras_backend.batch_set_value(tuples)


def get_variable_shape(x):
    """Returns the shape of a variable.

    # Arguments
        x: A variable.

    # Returns
        A tuple of integers.
    """
    return int_shape(x)


@symbolic
def print_tensor(x, message=''):
    """Prints `message` and the tensor value when evaluated.

    Note that `print_tensor` returns a new tensor identical to `x`
    which should be used in the following code. Otherwise the
    print operation is not taken into account during evaluation.

    # Example

    ```python
        >>> x = K.print_tensor(x, message="x is: ")
    ```

    # Arguments
        x: Tensor to print.
        message: Message to print jointly with the tensor.

    # Returns
        The same tensor `x`, unchanged.
    """
    op = tf.print(message, x, output_stream=sys.stdout)
    with tf.control_dependencies([op]):
        return tf.identity(x)


# GRAPH MANIPULATION


def function(inputs, outputs, updates=None, **kwargs):
    if _is_tf_1():
        v1_variable_initialization()
    return tf_keras_backend.function(inputs, outputs,
                                     updates=updates,
                                     **kwargs)


@symbolic
def gradients(loss, variables):
    """Returns the gradients of `loss` w.r.t. `variables`.

    # Arguments
        loss: Scalar tensor to minimize.
        variables: List of variables.

    # Returns
        A gradients tensor.
    """
    if _is_tf_1():
        return tf.gradients(loss, variables, colocate_gradients_with_ops=True)
    return tf.gradients(loss, variables)


@symbolic
def stop_gradient(variables):
    """Returns `variables` but with zero gradient w.r.t. every other variable.

    # Arguments
        variables: tensor or list of tensors to consider constant with respect
            to any other variable.

    # Returns
        A single tensor or a list of tensors (depending on the passed argument)
            that has constant gradient with respect to any other variable.
    """
    if isinstance(variables, (list, tuple)):
        return map(tf.stop_gradient, variables)
    else:
        return tf.stop_gradient(variables)


# CONTROL FLOW

def rnn(step_function, inputs, initial_states,
        go_backwards=False, mask=None, constants=None,
        unroll=False, input_length=None):
    """Iterates over the time dimension of a tensor.

    # Arguments
        step_function:
            Parameters:
                inputs: Tensor with shape (samples, ...) (no time dimension),
                    representing input for the batch of samples at a certain
                    time step.
                states: List of tensors.
            Returns:
                outputs: Tensor with shape (samples, ...) (no time dimension),
                new_states: List of tensors, same length and shapes
                    as 'states'.
        inputs: Tensor of temporal data of shape (samples, time, ...)
            (at least 3D).
        initial_states: Tensor with shape (samples, ...) (no time dimension),
            containing the initial values for the states used in
            the step function.
        go_backwards: Boolean. If True, do the iteration over the time
            dimension in reverse order and return the reversed sequence.
        mask: Binary tensor with shape (samples, time),
            with a zero for every element that is masked.
        constants: A list of constant values passed at each step.
        unroll: Whether to unroll the RNN or to use a symbolic loop
            (`while_loop` or `scan` depending on backend).
        input_length: Static number of timesteps in the input.

    # Returns
        A tuple, `(last_output, outputs, new_states)`.

        last_output: The latest output of the rnn, of shape `(samples, ...)`
        outputs: Tensor with shape `(samples, time, ...)` where each
            entry `outputs[s, t]` is the output of the step function
            at time `t` for sample `s`.
        new_states: List of tensors, latest states returned by
            the step function, of shape `(samples, ...)`.

    # Raises
        ValueError: If input dimension is less than 3.
        ValueError: If `unroll` is `True`
            but input timestep is not a fixed number.
        ValueError: If `mask` is provided (not `None`)
            but states is not provided (`len(states)` == 0).

    {{np_implementation}}
    """
    last_output, outputs, new_states = tf_keras_backend.rnn(
        step_function, inputs, initial_states,
        go_backwards=go_backwards,
        mask=mask,
        constants=constants,
        unroll=unroll,
        input_length=input_length)
    reachable = tf_utils.get_reachable_from_inputs([learning_phase()],
                                                   targets=[last_output])
    if last_output in reachable:
        last_output._uses_learning_phase = True
    return last_output, outputs, new_states


@symbolic
def switch(condition, then_expression, else_expression):
    """Switches between two operations depending on a scalar value.

    Note that both `then_expression` and `else_expression`
    should be symbolic tensors of the *same shape*.

    # Arguments
        condition: tensor (`int` or `bool`).
        then_expression: either a tensor, or a callable that returns a tensor.
        else_expression: either a tensor, or a callable that returns a tensor.

    # Returns
        The selected tensor.

    # Raises
        ValueError: If rank of `condition` is greater than rank of expressions.

    {{np_implementation}}
    """
    if condition.dtype != tf.bool:
        condition = tf.cast(condition, 'bool')
    cond_ndim = ndim(condition)
    if not cond_ndim:
        if not callable(then_expression):
            def then_expression_fn():
                return then_expression
        else:
            then_expression_fn = then_expression
        if not callable(else_expression):
            def else_expression_fn():
                return else_expression
        else:
            else_expression_fn = else_expression
        x = tf.cond(condition,
                    then_expression_fn,
                    else_expression_fn)
    else:
        # tf.where needs its condition tensor
        # to be the same shape as its two
        # result tensors
        if callable(then_expression):
            then_expression = then_expression()
        if callable(else_expression):
            else_expression = else_expression()
        expr_ndim = ndim(then_expression)
        if cond_ndim > expr_ndim:
            raise ValueError('Rank of `condition` should be less than or'
                             ' equal to rank of `then_expression` and '
                             '`else_expression`. ndim(condition)=' +
                             str(cond_ndim) + ', ndim(then_expression)'
                             '=' + str(expr_ndim))
        if cond_ndim > 1:
            ndim_diff = expr_ndim - cond_ndim
            cond_shape = tf.concat([tf.shape(condition), [1] * ndim_diff], axis=0)
            condition = tf.reshape(condition, cond_shape)
            expr_shape = tf.shape(then_expression)
            shape_diff = expr_shape - cond_shape
            zero_expr_shape = tf.ones_like(expr_shape)
            tile_shape = tf.where(shape_diff > 0, expr_shape, zero_expr_shape)
            condition = tf.tile(condition, tile_shape)
        x = tf.where(condition, then_expression, else_expression)
    return x


@symbolic
def in_train_phase(x, alt, training=None):
    """Selects `x` in train phase, and `alt` otherwise.

    Note that `alt` should have the *same shape* as `x`.

    # Arguments
        x: What to return in train phase
            (tensor or callable that returns a tensor).
        alt: What to return otherwise
            (tensor or callable that returns a tensor).
        training: Optional scalar tensor
            (or Python boolean, or Python integer)
            specifying the learning phase.

    # Returns
        Either `x` or `alt` based on the `training` flag.
        the `training` flag defaults to `K.learning_phase()`.
    """
    if training is None:
        training = learning_phase()
        uses_learning_phase = True
    else:
        uses_learning_phase = False

    if training is 1 or training is True:
        if callable(x):
            return x()
        else:
            return x

    elif training is 0 or training is False:
        if callable(alt):
            return alt()
        else:
            return alt

    # else: assume learning phase is a placeholder tensor.
    x = switch(training, x, alt)
    if uses_learning_phase:
        x._uses_learning_phase = True
    return x


@symbolic
def in_test_phase(x, alt, training=None):
    """Selects `x` in test phase, and `alt` otherwise.

    Note that `alt` should have the *same shape* as `x`.

    # Arguments
        x: What to return in test phase
            (tensor or callable that returns a tensor).
        alt: What to return otherwise
            (tensor or callable that returns a tensor).
        training: Optional scalar tensor
            (or Python boolean, or Python integer)
            specifying the learning phase.

    # Returns
        Either `x` or `alt` based on `K.learning_phase`.
    """
    return in_train_phase(alt, x, training=training)


# NN OPERATIONS

def relu(x, alpha=0., max_value=None, threshold=0.):
    """Rectified linear unit.

    With default values, it returns element-wise `max(x, 0)`.

    Otherwise, it follows:
    `f(x) = max_value` for `x >= max_value`,
    `f(x) = x` for `threshold <= x < max_value`,
    `f(x) = alpha * (x - threshold)` otherwise.

    # Arguments
        x: A tensor or variable.
        alpha: A scalar, slope of negative section (default=`0.`).
        max_value: float. Saturation threshold.
        threshold: float. Threshold value for thresholded activation.

    # Returns
        A tensor.

    {{np_implementation}}
    """

    if alpha != 0.:
        if max_value is None and threshold == 0.:
            return tf.nn.leaky_relu(x, alpha=alpha)

        if threshold != 0.:
            negative_part = tf.nn.relu(-x + threshold)
        else:
            negative_part = tf.nn.relu(-x)

    clip_max = max_value is not None

    if threshold != 0:
        # computes x for x > threshold else 0
        x = x * tf.cast(tf.greater(x, threshold), floatx())
    elif max_value == 6:
        # if no threshold, then can use nn.relu6 native TF op for performance
        x = tf.nn.relu6(x)
        clip_max = False
    else:
        x = tf.nn.relu(x)

    if clip_max:
        max_value = _to_tensor(max_value, x.dtype.base_dtype)
        zero = _to_tensor(0., x.dtype.base_dtype)
        x = tf.clip_by_value(x, zero, max_value)

    if alpha != 0:
        alpha = _to_tensor(alpha, x.dtype.base_dtype)
        x -= alpha * negative_part
    return x


def elu(x, alpha=1.):
    """Exponential linear unit.

    # Arguments
        x: A tensor or variable to compute the activation function for.
        alpha: A scalar, slope of negative section.

    # Returns
        A tensor.

    {{np_implementation}}
    """
    res = tf.nn.elu(x)
    if alpha == 1:
        return res
    else:
        return tf.where(x > 0, res, alpha * res)


def softmax(x, axis=-1):
    """Softmax of a tensor.

    # Arguments
        x: A tensor or variable.
        axis: The dimension softmax would be performed on.
            The default is -1 which indicates the last dimension.

    # Returns
        A tensor.

    {{np_implementation}}
    """
    return tf.nn.softmax(x, axis=axis)


def softplus(x):
    """Softplus of a tensor.

    # Arguments
        x: A tensor or variable.

    # Returns
        A tensor.

    {{np_implementation}}
    """
    return tf.nn.softplus(x)


def softsign(x):
    """Softsign of a tensor.

    # Arguments
        x: A tensor or variable.

    # Returns
        A tensor.

    {{np_implementation}}
    """
    return tf.nn.softsign(x)


def categorical_crossentropy(target, output, from_logits=False, axis=-1):
    """Categorical crossentropy between an output tensor and a target tensor.

    # Arguments
        target: A tensor of the same shape as `output`.
        output: A tensor resulting from a softmax
            (unless `from_logits` is True, in which
            case `output` is expected to be the logits).
        from_logits: Boolean, whether `output` is the
            result of a softmax, or is a tensor of logits.
        axis: Int specifying the channels axis. `axis=-1`
            corresponds to data format `channels_last`,
            and `axis=1` corresponds to data format
            `channels_first`.

    # Returns
        Output tensor.

    # Raises
        ValueError: if `axis` is neither -1 nor one of
            the axes of `output`.
    """
    return tf_keras_backend.categorical_crossentropy(
        target, output, from_logits=from_logits, axis=axis)


def sparse_categorical_crossentropy(target, output, from_logits=False, axis=-1):
    """Categorical crossentropy with integer targets.

    # Arguments
        target: An integer tensor.
        output: A tensor resulting from a softmax
            (unless `from_logits` is True, in which
            case `output` is expected to be the logits).
        from_logits: Boolean, whether `output` is the
            result of a softmax, or is a tensor of logits.
        axis: Int specifying the channels axis. `axis=-1`
            corresponds to data format `channels_last`,
            and `axis=1` corresponds to data format
            `channels_first`.

    # Returns
        Output tensor.

    # Raises
        ValueError: if `axis` is neither -1 nor one of
            the axes of `output`.
    """
    return tf_keras_backend.sparse_categorical_crossentropy(
        target, output, from_logits=from_logits, axis=axis)


def binary_crossentropy(target, output, from_logits=False):
    """Binary crossentropy between an output tensor and a target tensor.

    # Arguments
        target: A tensor with the same shape as `output`.
        output: A tensor.
        from_logits: Whether `output` is expected to be a logits tensor.
            By default, we consider that `output`
            encodes a probability distribution.

    # Returns
        A tensor.
    """
    return tf_keras_backend.binary_crossentropy(
        target, output, from_logits=from_logits)


def sigmoid(x):
    """Element-wise sigmoid.

    # Arguments
        x: A tensor or variable.

    # Returns
        A tensor.

    {{np_implementation}}
    """
    return tf.nn.sigmoid(x)


def hard_sigmoid(x):
    """Segment-wise linear approximation of sigmoid.

    Faster than sigmoid.
    Returns `0.` if `x < -2.5`, `1.` if `x > 2.5`.
    In `-2.5 <= x <= 2.5`, returns `0.2 * x + 0.5`.

    # Arguments
        x: A tensor or variable.

    # Returns
        A tensor.

    {{np_implementation}}
    """
    return tf_keras_backend.hard_sigmoid(x)


def tanh(x):
    """Element-wise tanh.

    # Arguments
        x: A tensor or variable.

    # Returns
        A tensor.

    {{np_implementation}}
    """
    return tf.nn.tanh(x)


def dropout(x, level, noise_shape=None, seed=None):
    """Sets entries in `x` to zero at random, while scaling the entire tensor.

    # Arguments
        x: tensor
        level: fraction of the entries in the tensor
            that will be set to 0.
        noise_shape: shape for randomly generated keep/drop flags,
            must be broadcastable to the shape of `x`
        seed: random seed to ensure determinism.

    # Returns
        A tensor.
    {{np_implementation}}
    """
    if seed is None:
        seed = np.random.randint(10e6)
    return tf.nn.dropout(x, rate=level, noise_shape=noise_shape, seed=seed)


def l2_normalize(x, axis=None):
    """Normalizes a tensor wrt the L2 norm alongside the specified axis.

    # Arguments
        x: Tensor or variable.
        axis: axis along which to perform normalization.

    # Returns
        A tensor.

    {{np_implementation}}
    """
    return tf.nn.l2_normalize(x, axis=axis)


def in_top_k(predictions, targets, k):
    """Returns whether the `targets` are in the top `k` `predictions`.

    # Arguments
        predictions: A tensor of shape `(batch_size, classes)` and type `float32`.
        targets: A 1D tensor of length `batch_size` and type `int32` or `int64`.
        k: An `int`, number of top elements to consider.

    # Returns
        A 1D tensor of length `batch_size` and type `bool`.
        `output[i]` is `True` if `predictions[i, targets[i]]` is within top-`k`
        values of `predictions[i]`.
    """
    # Note that the order of the 2 first positional arguments
    # has been inverted in TF 2.
    return tf.nn.in_top_k(predictions=predictions,
                          targets=targets,
                          k=k)


# CONVOLUTIONS


def _preprocess_conv1d_input(x, data_format):
    """Transpose and cast the input before the conv1d.

    # Arguments
        x: input tensor.
        data_format: string, `"channels_last"` or `"channels_first"`.

    # Returns
        A tensor.
    """
    # tensorflow doesn't support float64 for conv layer before 1.8.0
    if (dtype(x) == 'float64' and
            StrictVersion(tf.__version__.split('-')[0]) < StrictVersion('1.8.0')):
        x = tf.cast(x, 'float32')
    tf_data_format = 'NWC'  # to pass TF Conv2dNative operations
    if data_format == 'channels_first':
        if not _has_nchw_support():
            x = tf.transpose(x, (0, 2, 1))  # NCW -> NWC
        else:
            tf_data_format = 'NCW'
    return x, tf_data_format


def _preprocess_conv2d_input(x, data_format, force_transpose=False):
    """Transpose and cast the input before the conv2d.

    # Arguments
        x: input tensor.
        data_format: string, `"channels_last"` or `"channels_first"`.
        force_transpose: boolean, whether force to transpose input from NCHW to NHWC
                        if the `data_format` is `"channels_first"`.

    # Returns
        A tensor.
    """
    # tensorflow doesn't support float64 for conv layer before 1.8.0
    if (dtype(x) == 'float64' and
            StrictVersion(tf.__version__.split('-')[0]) < StrictVersion('1.8.0')):
        x = tf.cast(x, 'float32')
    tf_data_format = 'NHWC'
    if data_format == 'channels_first':
        if not _has_nchw_support() or force_transpose:
            x = tf.transpose(x, (0, 2, 3, 1))  # NCHW -> NHWC
        else:
            tf_data_format = 'NCHW'
    return x, tf_data_format


def _preprocess_conv3d_input(x, data_format):
    """Transpose and cast the input before the conv3d.

    # Arguments
        x: input tensor.
        data_format: string, `"channels_last"` or `"channels_first"`.

    # Returns
        A tensor.
    """
    # tensorflow doesn't support float64 for conv layer before 1.8.0
    if (dtype(x) == 'float64' and
            StrictVersion(tf.__version__.split('-')[0]) < StrictVersion('1.8.0')):
        x = tf.cast(x, 'float32')
    tf_data_format = 'NDHWC'
    if data_format == 'channels_first':
        if not _has_nchw_support():
            x = tf.transpose(x, (0, 2, 3, 4, 1))
        else:
            tf_data_format = 'NCDHW'
    return x, tf_data_format


def _preprocess_padding(padding):
    """Convert keras' padding to tensorflow's padding.

    # Arguments
        padding: string, `"same"` or `"valid"`.

    # Returns
        a string, `"SAME"` or `"VALID"`.

    # Raises
        ValueError: if `padding` is invalid.
    """
    if padding == 'same':
        padding = 'SAME'
    elif padding == 'valid':
        padding = 'VALID'
    else:
        raise ValueError('Invalid padding: ' + str(padding))
    return padding


def conv1d(x, kernel, strides=1, padding='valid',
           data_format=None, dilation_rate=1):
    """1D convolution.

    # Arguments
        x: Tensor or variable.
        kernel: kernel tensor.
        strides: stride integer.
        padding: string, `"same"`, `"causal"` or `"valid"`.
        data_format: string, `"channels_last"` or `"channels_first"`.
        dilation_rate: integer dilate rate.

    # Returns
        A tensor, result of 1D convolution.

    # Raises
        ValueError: If `data_format` is neither
            `"channels_last"` nor `"channels_first"`.
    """
    data_format = normalize_data_format(data_format)

    kernel_shape = kernel.shape.as_list()
    if padding == 'causal':
        if data_format != 'channels_last':
            raise ValueError('When using causal padding in `conv1d`, '
                             '`data_format` must be "channels_last" '
                             '(temporal data).')
        # causal (dilated) convolution:
        left_pad = dilation_rate * (kernel_shape[0] - 1)
        x = temporal_padding(x, (left_pad, 0))
        padding = 'valid'
    padding = _preprocess_padding(padding)
    x, tf_data_format = _preprocess_conv1d_input(x, data_format)

    # TF 2 arg conversion
    kwargs = {}
    if _is_tf_1():
        kwargs['dilation_rate'] = (dilation_rate,)
    else:
        kwargs['dilations'] = (dilation_rate,)

    x = tf.nn.convolution(
        x, kernel,
        strides=(strides,),
        padding=padding,
        data_format=tf_data_format,
        **kwargs)

    if data_format == 'channels_first' and tf_data_format == 'NWC':
        x = tf.transpose(x, (0, 2, 1))  # NWC -> NCW
    return x


def conv2d(x, kernel, strides=(1, 1), padding='valid',
           data_format=None, dilation_rate=(1, 1)):
    """2D convolution.

    # Arguments
        x: Tensor or variable.
        kernel: kernel tensor.
        strides: strides tuple.
        padding: string, `"same"` or `"valid"`.
        data_format: string, `"channels_last"` or `"channels_first"`.
            Whether to use Theano or TensorFlow/CNTK data format
            for inputs/kernels/outputs.
        dilation_rate: tuple of 2 integers.

    # Returns
        A tensor, result of 2D convolution.

    # Raises
        ValueError: If `data_format` is neither
            `"channels_last"` nor `"channels_first"`.
    """
    data_format = normalize_data_format(data_format)

    x, tf_data_format = _preprocess_conv2d_input(x, data_format)

    padding = _preprocess_padding(padding)

    # TF 2 arg conversion
    kwargs = {}
    if _is_tf_1():
        kwargs['dilation_rate'] = dilation_rate
    else:
        kwargs['dilations'] = dilation_rate

    x = tf.nn.convolution(
        x, kernel,
        strides=strides,
        padding=padding,
        data_format=tf_data_format,
        **kwargs)
    if data_format == 'channels_first' and tf_data_format == 'NHWC':
        x = tf.transpose(x, (0, 3, 1, 2))  # NHWC -> NCHW
    return x


def conv2d_transpose(x, kernel, output_shape, strides=(1, 1),
                     padding='valid', data_format=None, dilation_rate=(1, 1)):
    """2D deconvolution (i.e. transposed convolution).

    # Arguments
        x: Tensor or variable.
        kernel: kernel tensor.
        output_shape: 1D int tensor for the output shape.
        strides: strides tuple.
        padding: string, `"same"` or `"valid"`.
        data_format: string, `"channels_last"` or `"channels_first"`.
            Whether to use Theano or TensorFlow/CNTK data format
            for inputs/kernels/outputs.
        dilation_rate: tuple of 2 integers.

    # Returns
        A tensor, result of transposed 2D convolution.

    # Raises
        ValueError: If `data_format` is neither
            `"channels_last"` nor `"channels_first"`.
    """
    data_format = normalize_data_format(data_format)

    # tf.nn.atrous_conv2d_transpose input only supports NHWC format
    if data_format == 'channels_first' and dilation_rate != (1, 1):
        force_transpose = True
    else:
        force_transpose = False

    x, tf_data_format = _preprocess_conv2d_input(x, data_format, force_transpose)

    if data_format == 'channels_first' and tf_data_format == 'NHWC':
        output_shape = (output_shape[0],
                        output_shape[2],
                        output_shape[3],
                        output_shape[1])
    if output_shape[0] is None:
        output_shape = (shape(x)[0],) + tuple(output_shape[1:])

    output_shape = tf.stack(list(output_shape))

    padding = _preprocess_padding(padding)
    if tf_data_format == 'NHWC':
        strides = (1,) + strides + (1,)
    else:
        strides = (1, 1) + strides

    if dilation_rate == (1, 1):
        x = tf.nn.conv2d_transpose(x, kernel, output_shape, strides,
                                   padding=padding,
                                   data_format=tf_data_format)
    else:
        assert dilation_rate[0] == dilation_rate[1]
        x = tf.nn.atrous_conv2d_transpose(
            x, kernel, output_shape, dilation_rate[0], padding)

    if data_format == 'channels_first' and tf_data_format == 'NHWC':
        x = tf.transpose(x, (0, 3, 1, 2))  # NHWC -> NCHW
    return x


def separable_conv1d(x, depthwise_kernel, pointwise_kernel, strides=1,
                     padding='valid', data_format=None, dilation_rate=1):
    """1D convolution with separable filters.

    # Arguments
        x: input tensor
        depthwise_kernel: convolution kernel for the depthwise convolution.
        pointwise_kernel: kernel for the 1x1 convolution.
        strides: stride integer.
        padding: string, `"same"` or `"valid"`.
        data_format: string, `"channels_last"` or `"channels_first"`.
        dilation_rate: integer dilation rate.

    # Returns
        Output tensor.

    # Raises
        ValueError: If `data_format` is neither
            `"channels_last"` nor `"channels_first"`.
    """
    data_format = normalize_data_format(data_format)
    if isinstance(strides, int):
        strides = (strides,)
    if isinstance(dilation_rate, int):
        dilation_rate = (dilation_rate,)

    x, tf_data_format = _preprocess_conv1d_input(x, data_format)
    if tf_data_format == 'NWC':
        tf_data_format = 'NHWC'
    else:
        tf_data_format = 'NCHW'
    padding = _preprocess_padding(padding)
    if tf_data_format == 'NHWC':
        spatial_start_dim = 1
        strides = (1,) + strides * 2 + (1,)
    else:
        spatial_start_dim = 2
        strides = (1, 1) + strides * 2
    x = tf.expand_dims(x, spatial_start_dim)
    depthwise_kernel = tf.expand_dims(depthwise_kernel, 0)
    pointwise_kernel = tf.expand_dims(pointwise_kernel, 0)
    dilation_rate = (1,) + dilation_rate

    # TF 2 arg conversion
    kwargs = {}
    if _is_tf_1():
        kwargs['rate'] = dilation_rate
    else:
        kwargs['dilations'] = dilation_rate

    x = tf.nn.separable_conv2d(x, depthwise_kernel, pointwise_kernel,
                               strides=strides,
                               padding=padding,
                               data_format=tf_data_format,
                               **kwargs)

    x = tf.squeeze(x, [spatial_start_dim])

    if data_format == 'channels_first' and tf_data_format == 'NHWC':
        x = tf.transpose(x, (0, 2, 1))  # NWC -> NCW

    return x


def separable_conv2d(x, depthwise_kernel, pointwise_kernel, strides=(1, 1),
                     padding='valid', data_format=None, dilation_rate=(1, 1)):
    """2D convolution with separable filters.

    # Arguments
        x: input tensor
        depthwise_kernel: convolution kernel for the depthwise convolution.
        pointwise_kernel: kernel for the 1x1 convolution.
        strides: strides tuple (length 2).
        padding: string, `"same"` or `"valid"`.
        data_format: string, `"channels_last"` or `"channels_first"`.
        dilation_rate: tuple of integers,
            dilation rates for the separable convolution.

    # Returns
        Output tensor.

    # Raises
        ValueError: If `data_format` is neither
            `"channels_last"` nor `"channels_first"`.
    """
    data_format = normalize_data_format(data_format)

    x, tf_data_format = _preprocess_conv2d_input(x, data_format)
    padding = _preprocess_padding(padding)
    if tf_data_format == 'NHWC':
        strides = (1,) + strides + (1,)
    else:
        strides = (1, 1) + strides

    # TF 2 arg conversion
    kwargs = {}
    if _is_tf_1():
        kwargs['rate'] = dilation_rate
    else:
        kwargs['dilations'] = dilation_rate

    x = tf.nn.separable_conv2d(x, depthwise_kernel, pointwise_kernel,
                               strides=strides,
                               padding=padding,
                               data_format=tf_data_format,
                               **kwargs)
    if data_format == 'channels_first' and tf_data_format == 'NHWC':
        x = tf.transpose(x, (0, 3, 1, 2))  # NHWC -> NCHW
    return x


def depthwise_conv2d(x, depthwise_kernel, strides=(1, 1), padding='valid',
                     data_format=None, dilation_rate=(1, 1)):
    """2D convolution with separable filters.

    # Arguments
        x: input tensor
        depthwise_kernel: convolution kernel for the depthwise convolution.
        strides: strides tuple (length 2).
        padding: string, `"same"` or `"valid"`.
        data_format: string, `"channels_last"` or `"channels_first"`.
        dilation_rate: tuple of integers,
            dilation rates for the separable convolution.

    # Returns
        Output tensor.

    # Raises
        ValueError: If `data_format` is neither
            `"channels_last"` nor `"channels_first"`.
    """
    data_format = normalize_data_format(data_format)

    x, tf_data_format = _preprocess_conv2d_input(x, data_format)
    padding = _preprocess_padding(padding)
    if tf_data_format == 'NHWC':
        strides = (1,) + strides + (1,)
    else:
        strides = (1, 1) + strides

    # TF 2 arg conversion
    kwargs = {}
    if _is_tf_1():
        kwargs['rate'] = dilation_rate
    else:
        kwargs['dilations'] = dilation_rate

    x = tf.nn.depthwise_conv2d(x, depthwise_kernel,
                               strides=strides,
                               padding=padding,
                               data_format=tf_data_format,
                               **kwargs)
    if data_format == 'channels_first' and tf_data_format == 'NHWC':
        x = tf.transpose(x, (0, 3, 1, 2))  # NHWC -> NCHW
    return x


def conv3d(x, kernel, strides=(1, 1, 1), padding='valid',
           data_format=None, dilation_rate=(1, 1, 1)):
    """3D convolution.

    # Arguments
        x: Tensor or variable.
        kernel: kernel tensor.
        strides: strides tuple.
        padding: string, `"same"` or `"valid"`.
        data_format: string, `"channels_last"` or `"channels_first"`.
            Whether to use Theano or TensorFlow/CNTK data format
            for inputs/kernels/outputs.
        dilation_rate: tuple of 3 integers.

    # Returns
        A tensor, result of 3D convolution.

    # Raises
        ValueError: If `data_format` is neither
            `"channels_last"` nor `"channels_first"`.
    """
    data_format = normalize_data_format(data_format)

    x, tf_data_format = _preprocess_conv3d_input(x, data_format)
    padding = _preprocess_padding(padding)

    # TF 2 arg conversion
    kwargs = {}
    if _is_tf_1():
        kwargs['dilation_rate'] = dilation_rate
    else:
        kwargs['dilations'] = dilation_rate

    x = tf.nn.convolution(
        x, kernel,
        strides=strides,
        padding=padding,
        data_format=tf_data_format,
        **kwargs)
    if data_format == 'channels_first' and tf_data_format == 'NDHWC':
        x = tf.transpose(x, (0, 4, 1, 2, 3))
    return x


def conv3d_transpose(x, kernel, output_shape, strides=(1, 1, 1),
                     padding='valid', data_format=None):
    """3D deconvolution (i.e. transposed convolution).

    # Arguments
        x: input tensor.
        kernel: kernel tensor.
        output_shape: 1D int tensor for the output shape.
        strides: strides tuple.
        padding: string, "same" or "valid".
        data_format: string, `"channels_last"` or `"channels_first"`.
            Whether to use Theano or TensorFlow/CNTK data format
            for inputs/kernels/outputs.

    # Returns
        A tensor, result of transposed 3D convolution.

    # Raises
        ValueError: If `data_format` is neither
            `"channels_last"` nor `"channels_first"`.
    """
    data_format = normalize_data_format(data_format)
    if isinstance(output_shape, (tuple, list)):
        output_shape = tf.stack(output_shape)

    x, tf_data_format = _preprocess_conv3d_input(x, data_format)

    if data_format == 'channels_first' and tf_data_format == 'NDHWC':
        output_shape = (output_shape[0],
                        output_shape[2],
                        output_shape[3],
                        output_shape[4],
                        output_shape[1])
    if output_shape[0] is None:
        output_shape = (tf.shape(x)[0],) + tuple(output_shape[1:])
        output_shape = tf.stack(list(output_shape))

    padding = _preprocess_padding(padding)
    if tf_data_format == 'NDHWC':
        strides = (1,) + strides + (1,)
    else:
        strides = (1, 1) + strides

    x = tf.nn.conv3d_transpose(x, kernel, output_shape, strides,
                               padding=padding,
                               data_format=tf_data_format)
    if data_format == 'channels_first' and tf_data_format == 'NDHWC':
        x = tf.transpose(x, (0, 4, 1, 2, 3))
    return x


def pool2d(x, pool_size, strides=(1, 1),
           padding='valid', data_format=None,
           pool_mode='max'):
    """2D Pooling.

    # Arguments
        x: Tensor or variable.
        pool_size: tuple of 2 integers.
        strides: tuple of 2 integers.
        padding: string, `"same"` or `"valid"`.
        data_format: string, `"channels_last"` or `"channels_first"`.
        pool_mode: string, `"max"` or `"avg"`.

    # Returns
        A tensor, result of 2D pooling.

    # Raises
        ValueError: if `data_format` is
        neither `"channels_last"` or `"channels_first"`.
        ValueError: if `pool_mode` is neither `"max"` or `"avg"`.
    """
    data_format = normalize_data_format(data_format)

    x, tf_data_format = _preprocess_conv2d_input(x, data_format)
    padding = _preprocess_padding(padding)
    if tf_data_format == 'NHWC':
        strides = (1,) + strides + (1,)
        pool_size = (1,) + pool_size + (1,)
    else:
        strides = (1, 1) + strides
        pool_size = (1, 1) + pool_size

    if pool_mode == 'max':
        x = tf.nn.max_pool(x, pool_size, strides,
                           padding=padding,
                           data_format=tf_data_format)
    elif pool_mode == 'avg':
        x = tf.nn.avg_pool(x, pool_size, strides,
                           padding=padding,
                           data_format=tf_data_format)
    else:
        raise ValueError('Invalid pool_mode: ' + str(pool_mode))

    if data_format == 'channels_first' and tf_data_format == 'NHWC':
        x = tf.transpose(x, (0, 3, 1, 2))  # NHWC -> NCHW
    return x


def pool3d(x, pool_size, strides=(1, 1, 1), padding='valid',
           data_format=None, pool_mode='max'):
    """3D Pooling.

    # Arguments
        x: Tensor or variable.
        pool_size: tuple of 3 integers.
        strides: tuple of 3 integers.
        padding: string, `"same"` or `"valid"`.
        data_format: string, `"channels_last"` or `"channels_first"`.
        pool_mode: string, `"max"` or `"avg"`.

    # Returns
        A tensor, result of 3D pooling.

    # Raises
        ValueError: if `data_format` is
        neither `"channels_last"` or `"channels_first"`.
        ValueError: if `pool_mode` is neither `"max"` or `"avg"`.
    """
    data_format = normalize_data_format(data_format)

    x, tf_data_format = _preprocess_conv3d_input(x, data_format)
    padding = _preprocess_padding(padding)
    if tf_data_format == 'NDHWC':
        strides = (1,) + strides + (1,)
        pool_size = (1,) + pool_size + (1,)
    else:
        strides = (1, 1) + strides
        pool_size = (1, 1) + pool_size

    if pool_mode == 'max':
        x = tf.nn.max_pool3d(x, pool_size, strides,
                             padding=padding,
                             data_format=tf_data_format)
    elif pool_mode == 'avg':
        x = tf.nn.avg_pool3d(x, pool_size, strides,
                             padding=padding,
                             data_format=tf_data_format)
    else:
        raise ValueError('Invalid pool_mode: ' + str(pool_mode))

    if data_format == 'channels_first' and tf_data_format == 'NDHWC':
        x = tf.transpose(x, (0, 4, 1, 2, 3))
    return x


def local_conv1d(inputs, kernel, kernel_size, strides, data_format=None):
    """Apply 1D conv with un-shared weights.

    # Arguments
        inputs: 3D tensor with shape: (batch_size, steps, input_dim)
        kernel: the unshared weight for convolution,
                with shape (output_length, feature_dim, filters)
        kernel_size: a tuple of a single integer,
                     specifying the length of the 1D convolution window
        strides: a tuple of a single integer,
                 specifying the stride length of the convolution
        data_format: the data format, channels_first or channels_last

    # Returns
        the tensor after 1d conv with un-shared weights,
        with shape (batch_size, output_length, filters)

    # Raises
        ValueError: If `data_format` is neither
            `"channels_last"` nor `"channels_first"`.
    """
    data_format = normalize_data_format(data_format)

    stride = strides[0]
    kernel_shape = int_shape(kernel)
    output_length, feature_dim, filters = kernel_shape

    xs = []
    for i in range(output_length):
        slice_length = py_slice(i * stride,
                                i * stride + kernel_size[0])
        xs.append(reshape(inputs[:, slice_length, :],
                          (1, -1, feature_dim)))
    x_aggregate = concatenate(xs, axis=0)
    # Shape: `(output_length, batch_size, filters)`.
    output = batch_dot(x_aggregate, kernel)
    return permute_dimensions(output, (1, 0, 2))


def local_conv2d(inputs,
                 kernel,
                 kernel_size,
                 strides,
                 output_shape,
                 data_format=None):
    """Apply 2D conv with un-shared weights.

    # Arguments
        inputs: 4D tensor with shape:
                (batch_size, filters, new_rows, new_cols)
                if data_format='channels_first'
                or 4D tensor with shape:
                (batch_size, new_rows, new_cols, filters)
                if data_format='channels_last'.
        kernel: the unshared weight for convolution,
                with shape (output_items, feature_dim, filters)
        kernel_size: a tuple of 2 integers, specifying the
                     width and height of the 2D convolution window.
        strides: a tuple of 2 integers, specifying the strides
                 of the convolution along the width and height.
        output_shape: a tuple with (output_row, output_col)
        data_format: the data format, channels_first or channels_last

    # Returns
        A 4d tensor with shape:
        (batch_size, filters, new_rows, new_cols)
        if data_format='channels_first'
        or 4D tensor with shape:
        (batch_size, new_rows, new_cols, filters)
        if data_format='channels_last'.

    # Raises
        ValueError: if `data_format` is neither
                    `channels_last` or `channels_first`.
    """
    data_format = normalize_data_format(data_format)

    stride_row, stride_col = strides
    output_row, output_col = output_shape
    kernel_shape = int_shape(kernel)
    _, feature_dim, filters = kernel_shape

    xs = []
    for i in range(output_row):
        for j in range(output_col):
            slice_row = py_slice(i * stride_row,
                                 i * stride_row + kernel_size[0])
            slice_col = py_slice(j * stride_col,
                                 j * stride_col + kernel_size[1])
            if data_format == 'channels_first':
                xs.append(reshape(inputs[:, :, slice_row, slice_col],
                                  (1, -1, feature_dim)))
            else:
                xs.append(reshape(inputs[:, slice_row, slice_col, :],
                                  (1, -1, feature_dim)))

    x_aggregate = concatenate(xs, axis=0)
    output = batch_dot(x_aggregate, kernel)
    output = reshape(output,
                     (output_row, output_col, -1, filters))

    if data_format == 'channels_first':
        output = permute_dimensions(output, (2, 3, 0, 1))
    else:
        output = permute_dimensions(output, (2, 0, 1, 3))
    return output


def bias_add(x, bias, data_format=None):
    """Adds a bias vector to a tensor.

    # Arguments
        x: Tensor or variable.
        bias: Bias tensor to add.
        data_format: string, `"channels_last"` or `"channels_first"`.

    # Returns
        Output tensor.

    # Raises
        ValueError: In one of the two cases below:
                    1. invalid `data_format` argument.
                    2. invalid bias shape.
                       the bias should be either a vector or
                       a tensor with ndim(x) - 1 dimension
    {{np_implementation}}
    """
    data_format = normalize_data_format(data_format)
    bias_shape = int_shape(bias)
    if len(bias_shape) != 1 and len(bias_shape) != ndim(x) - 1:
        raise ValueError('Unexpected bias dimensions %d, '
                         'expect to be 1 or %d dimensions'
                         % (len(bias_shape), ndim(x)))
    if ndim(x) == 5:
        if len(bias_shape) == 1:
            new_shape = (1, 1, 1, 1, bias_shape[0])
        else:
            new_shape = (1,) + bias_shape
        new_shape = transpose_shape(new_shape, data_format,
                                    spatial_axes=(1, 2, 3))
        x = x + reshape(bias, new_shape)
    elif ndim(x) == 4:
        if data_format == 'channels_first':
            if len(bias_shape) == 1:
                if _has_nchw_support():
                    x = tf.nn.bias_add(x, bias,
                                       data_format='NCHW')
                else:
                    x = x + reshape(bias, (1, bias_shape[0], 1, 1))
            else:
                x = x + reshape(bias, (1, bias_shape[2]) + bias_shape[:2])
        elif data_format == 'channels_last':
            if len(bias_shape) == 1:
                x = tf.nn.bias_add(x, bias,
                                   data_format='NHWC')
            else:
                x = x + reshape(bias, (1,) + bias_shape)
    elif ndim(x) == 3:
        if len(bias_shape) == 1:
            new_shape = (1, 1, bias_shape[0])
        else:
            new_shape = (1,) + bias_shape
        new_shape = transpose_shape(new_shape, data_format,
                                    spatial_axes=(1,))
        x = x + reshape(bias, new_shape)
    else:
        x = tf.nn.bias_add(x, bias)
    return x


# RANDOMNESS


def random_normal(shape, mean=0.0, stddev=1.0, dtype=None, seed=None):
    """Returns a tensor with normal distribution of values.

    # Arguments
        shape: A tuple of integers, the shape of tensor to create.
        mean: A float, mean of the normal distribution to draw samples.
        stddev: A float, standard deviation of the normal distribution
            to draw samples.
        dtype: String, dtype of returned tensor.
        seed: Integer, random seed.

    # Returns
        A tensor.
    """
    if dtype is None:
        dtype = floatx()
    if seed is None:
        seed = np.random.randint(10e6)
    if py_any(list(is_symbolic(x) for x in (shape, mean, stddev))):
        with get_graph().as_default():
            return tf_keras_backend.random_normal(
                shape, mean=mean, stddev=stddev, dtype=dtype, seed=seed)
    with tf_ops.init_scope():
        return tf_keras_backend.random_normal(
            shape, mean=mean, stddev=stddev, dtype=dtype, seed=seed)


def random_uniform(shape, minval=0.0, maxval=1.0, dtype=None, seed=None):
    """Returns a tensor with uniform distribution of values.

    # Arguments
        shape: A tuple of integers, the shape of tensor to create.
        minval: A float, lower boundary of the uniform distribution
            to draw samples.
        maxval: A float, upper boundary of the uniform distribution
            to draw samples.
        dtype: String, dtype of returned tensor.
        seed: Integer, random seed.

    # Returns
        A tensor.
    """
    if dtype is None:
        dtype = floatx()
    if seed is None:
        seed = np.random.randint(10e6)
    if py_any(list(is_symbolic(x) for x in (shape, minval, maxval))):
        with get_graph().as_default():
            return tf_keras_backend.random_uniform(
                shape, minval=minval, maxval=maxval, dtype=dtype, seed=seed)
    with tf_ops.init_scope():
        return tf_keras_backend.random_uniform(
            shape, minval=minval, maxval=maxval, dtype=dtype, seed=seed)


def random_binomial(shape, p=0.0, dtype=None, seed=None):
    """Returns a tensor with random binomial distribution of values.

    # Arguments
        shape: A tuple of integers, the shape of tensor to create.
        p: A float, `0. <= p <= 1`, probability of binomial distribution.
        dtype: String, dtype of returned tensor.
        seed: Integer, random seed.

    # Returns
        A tensor.
    """
    if dtype is None:
        dtype = floatx()
    if seed is None:
        seed = np.random.randint(10e6)
    if py_any(list(is_symbolic(x) for x in (shape, p))):
        with get_graph().as_default():
            return tf_keras_backend.random_binomial(
                shape, p=p, dtype=dtype, seed=seed)
    with tf_ops.init_scope():
        return tf_keras_backend.random_binomial(
            shape, p=p, dtype=dtype, seed=seed)


def truncated_normal(shape, mean=0.0, stddev=1.0, dtype=None, seed=None):
    """Returns a tensor with truncated random normal distribution of values.

    The generated values follow a normal distribution
    with specified mean and standard deviation,
    except that values whose magnitude is more than
    two standard deviations from the mean are dropped and re-picked.

    # Arguments
        shape: A tuple of integers, the shape of tensor to create.
        mean: Mean of the values.
        stddev: Standard deviation of the values.
        dtype: String, dtype of returned tensor.
        seed: Integer, random seed.

    # Returns
        A tensor.
    """
    if dtype is None:
        dtype = floatx()
    if seed is None:
        seed = np.random.randint(10e6)
    if py_any(list(is_symbolic(x) for x in (shape, mean, stddev))):
        with get_graph().as_default():
            return tf_keras_backend.truncated_normal(
                shape, mean=mean, stddev=stddev, dtype=dtype, seed=seed)
    with tf_ops.init_scope():
        return tf_keras_backend.truncated_normal(
            shape, mean=mean, stddev=stddev, dtype=dtype, seed=seed)


# CTC
# TensorFlow has a native implementation, but it uses sparse tensors
# and therefore requires a wrapper for Keras. The functions below convert
# dense to sparse tensors and also wraps up the beam search code that is
# in TensorFlow's CTC implementation


def ctc_label_dense_to_sparse(labels, label_lengths):
    """Converts CTC labels from dense to sparse.

    # Arguments
        labels: dense CTC labels.
        label_lengths: length of the labels.

    # Returns
        A sparse tensor representation of the labels.
    """
    label_shape = tf.shape(labels)
    num_batches_tns = tf.stack([label_shape[0]])
    max_num_labels_tns = tf.stack([label_shape[1]])

    def range_less_than(_, current_input):
        return tf.expand_dims(tf.range(label_shape[1]), 0) < tf.fill(
            max_num_labels_tns, current_input)

    init = tf.cast(tf.fill([1, label_shape[1]], 0), tf.bool)
    dense_mask = functional_ops.scan(range_less_than, label_lengths,
                                     initializer=init, parallel_iterations=1)
    dense_mask = dense_mask[:, 0, :]

    label_array = tf.reshape(tf.tile(tf.range(label_shape[1]), num_batches_tns),
                             label_shape)
    label_ind = tf.boolean_mask(label_array, dense_mask)

    tmp = tf.tile(tf.range(label_shape[0]), max_num_labels_tns)
    batch_array = tf.transpose(tf.reshape(tmp, reverse(label_shape, 0)))
    batch_ind = tf.boolean_mask(batch_array, dense_mask)

    indices = concatenate([batch_ind, label_ind], axis=0)
    indices = tf.transpose(tf.reshape(indices, [2, -1]))

    vals_sparse = tf.gather_nd(labels, indices)

    indices = tf.cast(indices, tf.int64)
    label_shape = tf.cast(label_shape, tf.int64)
    return tf.SparseTensor(indices, vals_sparse, label_shape)


def ctc_batch_cost(y_true, y_pred, input_length, label_length):
    """Runs CTC loss algorithm on each batch element.

    # Arguments
        y_true: tensor `(samples, max_string_length)`
            containing the truth labels.
        y_pred: tensor `(samples, time_steps, num_categories)`
            containing the prediction, or output of the softmax.
        input_length: tensor `(samples, 1)` containing the sequence length for
            each batch item in `y_pred`.
        label_length: tensor `(samples, 1)` containing the sequence length for
            each batch item in `y_true`.

    # Returns
        Tensor with shape (samples,1) containing the
            CTC loss of each element.
    """
    label_length = tf.cast(tf.squeeze(label_length, axis=-1), tf.int32)
    input_length = tf.cast(tf.squeeze(input_length, axis=-1), tf.int32)
    sparse_labels = tf.cast(
        ctc_label_dense_to_sparse(y_true, label_length), tf.int32)
    y_pred = tf_math_ops.log(tf.transpose(y_pred, perm=[1, 0, 2]) + epsilon())
    return tf.expand_dims(ctc.ctc_loss(inputs=y_pred,
                                       labels=sparse_labels,
                                       sequence_length=input_length), 1)


def ctc_decode(y_pred, input_length, greedy=True, beam_width=100,
               top_paths=1, merge_repeated=False):
    """Decodes the output of a softmax.

    Can use either greedy search (also known as best path)
    or a constrained dictionary search.

    # Arguments
        y_pred: tensor `(samples, time_steps, num_categories)`
            containing the prediction, or output of the softmax.
        input_length: tensor `(samples, )` containing the sequence length for
            each batch item in `y_pred`.
        greedy: perform much faster best-path search if `True`.
            This does not use a dictionary.
        beam_width: if `greedy` is `False`: a beam search decoder will be used
            with a beam of this width.
        top_paths: if `greedy` is `False`,
            how many of the most probable paths will be returned.
        merge_repeated: if `greedy` is `False`,
            merge repeated classes in the output beams.

    # Returns
        Tuple:
            List: if `greedy` is `True`, returns a list of one element that
                contains the decoded sequence.
                If `False`, returns the `top_paths` most probable
                decoded sequences.
                Important: blank labels are returned as `-1`.
            Tensor `(top_paths, )` that contains
                the log probability of each decoded sequence.
    """
    y_pred = tf_math_ops.log(tf.transpose(y_pred, perm=[1, 0, 2]) + epsilon())
    input_length = tf.cast(input_length, tf.int32)

    if greedy:
        (decoded, log_prob) = ctc.ctc_greedy_decoder(
            inputs=y_pred,
            sequence_length=input_length)
    else:
        (decoded, log_prob) = ctc.ctc_beam_search_decoder(
            inputs=y_pred,
            sequence_length=input_length, beam_width=beam_width,
            top_paths=top_paths, merge_repeated=merge_repeated)

    decoded_dense = []
    for st in decoded:
        dense_tensor = tf.sparse.to_dense(st, default_value=-1)
        decoded_dense.append(dense_tensor)
    return decoded_dense, log_prob


def control_dependencies(control_inputs):
    """A context manager that specifies control dependencies.

    # Arguments
        control_inputs: A list of Operation or Tensor objects
            which must be executed
            or computed before running the operations defined in the context.
            Can also be None to clear the control dependencies.

    # Returns
        A context manager.
    """
    return tf.control_dependencies(control_inputs)


# HIGH ORDER FUNCTIONS

def map_fn(fn, elems, name=None, dtype=None):
    """Map the function fn over the elements elems and return the outputs.

    # Arguments
        fn: Callable that will be called upon each element in elems
        elems: tensor
        name: A string name for the map node in the graph
        dtype: Output data type.

    # Returns
        Tensor with dtype `dtype`.
    """
    return tf.map_fn(fn, elems, name=name, dtype=dtype)


def foldl(fn, elems, initializer=None, name=None):
    """Reduce elems using fn to combine them from left to right.

    # Arguments
        fn: Callable that will be called upon each element in elems and an
            accumulator, for instance `lambda acc, x: acc + x`
        elems: tensor
        initializer: The first value used (`elems[0]` in case of None)
        name: A string name for the foldl node in the graph

    # Returns
        Tensor with same type and shape as `initializer`.
    """
    return tf.foldl(fn, elems, initializer=initializer, name=name)


def foldr(fn, elems, initializer=None, name=None):
    """Reduce elems using fn to combine them from right to left.

    # Arguments
        fn: Callable that will be called upon each element in elems and an
            accumulator, for instance `lambda acc, x: acc + x`
        elems: tensor
        initializer: The first value used (`elems[-1]` in case of None)
        name: A string name for the foldr node in the graph

    # Returns
        Tensor with same type and shape as `initializer`.
    """
    return tf.foldr(fn, elems, initializer=initializer, name=name)<|MERGE_RESOLUTION|>--- conflicted
+++ resolved
@@ -3,11 +3,8 @@
 from __future__ import print_function
 
 import tensorflow as tf
-<<<<<<< HEAD
 from tensorflow.python.eager import context
-=======
 from tensorflow.python.framework import device as tfdev
->>>>>>> 61052bc1
 from tensorflow.python.framework import ops as tf_ops
 from tensorflow.python.ops import image_ops as tf_image_ops
 from tensorflow.python.ops import math_ops as tf_math_ops
