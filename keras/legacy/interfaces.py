--- conflicted
+++ resolved
@@ -92,16 +92,15 @@
     allowed_positional_args=['alpha_initializer'],
     conversions=[('init', 'alpha_initializer')])
 
-<<<<<<< HEAD
+
+legacy_gaussiannoise_support = generate_legacy_interface(
+    allowed_positional_args=['stddev'],
+    conversions=[('sigma', 'stddev')])
+
 legacy_pooling2d_support = generate_legacy_interface(
     allowed_positional_args=['pool_size', 'strides', 'padding'],
     conversions=[('pool_length', 'pool_size'),
                  ('stride', 'strides'),
                  ('border_mode', 'padding'),
                  ('dim_ordering', 'data_format')],
-    value_conversions={'dim_ordering': {'tf': 'channels_last', 'th': 'channels_first', 'default': None}})
-=======
-legacy_gaussiannoise_support = generate_legacy_interface(
-    allowed_positional_args=['stddev'],
-    conversions=[('sigma', 'stddev')])
->>>>>>> e645a18e
+    value_conversions={'dim_ordering': {'tf': 'channels_last', 'th': 'channels_first', 'default': None}})