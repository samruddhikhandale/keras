# -*- coding: utf-8 -*-
"""Inception V3 model for Keras.

Note that the ImageNet weights provided are from a model that had not fully converged.
Inception v3 should be able to reach 6.9% top-5 error, but our model
only gets to 7.8% (same as a fully-converged ResNet 50).
For comparison, VGG16 only gets to 9.9%, quite a bit worse.

Also, do note that the input image format for this model is different than for
the VGG16 and ResNet models (299x299 instead of 224x224), and that the input preprocessing function
is also different (same as Xception).

# Reference

- [Rethinking the Inception Architecture for Computer Vision](http://arxiv.org/abs/1512.00567)

"""
from __future__ import print_function
from __future__ import absolute_import

import warnings

from ..models import Model
from .. import layers
from ..layers import Flatten
from ..layers import Dense
from ..layers import Input
from ..layers import BatchNormalization
from ..layers import Conv2D
from ..layers import MaxPooling2D
from ..layers import AveragePooling2D
from ..layers import GlobalAveragePooling2D
from ..layers import GlobalMaxPooling2D
from ..engine.topology import get_source_inputs
from ..utils.layer_utils import convert_all_kernels_in_model
from ..utils.data_utils import get_file
from .. import backend as K
from .imagenet_utils import decode_predictions
from .imagenet_utils import _obtain_input_shape

<<<<<<< HEAD
WEIGHTS_PATH = 'http://github.com/fchollet/deep-learning-models/releases/download/v0.2/inception_v3_weights_tf_dim_ordering_tf_kernels.h5'
WEIGHTS_PATH_NO_TOP = 'http://github.com/fchollet/deep-learning-models/releases/download/v0.2/inception_v3_weights_tf_dim_ordering_tf_kernels_notop.h5'
=======

WEIGHTS_PATH = 'https://github.com/fchollet/deep-learning-models/releases/download/v0.2/inception_v3_weights_tf_dim_ordering_tf_kernels.h5'
WEIGHTS_PATH_NO_TOP = 'https://github.com/fchollet/deep-learning-models/releases/download/v0.2/inception_v3_weights_tf_dim_ordering_tf_kernels_notop.h5'
>>>>>>> 1ac23c25


def conv2d_bn(x, filters, num_row, num_col,
              padding='same', strides=(1, 1),
              name=None):
    """Utility function to apply conv + BN.

    # Arguments
        x: input tensor.
        filters: filters in `Conv2D`.
        num_row: height of the convolution kernel.
        num_col: width of the convolution kernel.
        padding: padding mode in `Conv2D`.
        strides: strides in `Conv2D`.
        name: name of the ops; will become `name + '_conv'`
            for the convolution and `name + '_bn'` for the
            batch norm layer.

    # Returns
        Output tensor after applying `Conv2D` and `BatchNormalization`.
    """
    if name is not None:
        bn_name = name + '_bn'
        conv_name = name + '_conv'
    else:
        bn_name = None
        conv_name = None
    if K.image_data_format() == 'channels_first':
        bn_axis = 1
    else:
        bn_axis = 3
    x = Conv2D(filters, (num_row, num_col),
               strides=strides,
               activation='relu',
               padding=padding,
               name=conv_name)(x)
    x = BatchNormalization(axis=bn_axis, name=bn_name)(x)
    return x


def InceptionV3(include_top=True, weights='imagenet',
                input_tensor=None, input_shape=None,
                pooling=None,
                classes=1000):
    """Instantiates the Inception v3 architecture.

    Optionally loads weights pre-trained
    on ImageNet. Note that when using TensorFlow,
    for best performance you should set
    `image_data_format="channels_last"` in your Keras config
    at ~/.keras/keras.json.

    The model and the weights are compatible with both
    TensorFlow and Theano. The data format
    convention used by the model is the one
    specified in your Keras config file.

    Note that the default input image size for this model is 299x299.

    # Arguments
        include_top: whether to include the fully-connected
            layer at the top of the network.
        weights: one of `None` (random initialization)
            or "imagenet" (pre-training on ImageNet).
        input_tensor: optional Keras tensor (i.e. output of `layers.Input()`)
            to use as image input for the model.
        input_shape: optional shape tuple, only to be specified
            if `include_top` is False (otherwise the input shape
            has to be `(299, 299, 3)` (with `channels_last` data format)
            or `(3, 299, 299)` (with `channels_first` data format).
            It should have exactly 3 inputs channels,
            and width and height should be no smaller than 139.
            E.g. `(150, 150, 3)` would be one valid value.
        pooling: Optional pooling mode for feature extraction
            when `include_top` is `False`.
            - `None` means that the output of the model will be
                the 4D tensor output of the
                last convolutional layer.
            - `avg` means that global average pooling
                will be applied to the output of the
                last convolutional layer, and thus
                the output of the model will be a 2D tensor.
            - `max` means that global max pooling will
                be applied.
        classes: optional number of classes to classify images
            into, only to be specified if `include_top` is True, and
            if no `weights` argument is specified.

    # Returns
        A Keras model instance.

    # Raises
        ValueError: in case of invalid argument for `weights`,
            or invalid input shape.
    """
    if weights not in {'imagenet', None}:
        raise ValueError('The `weights` argument should be either '
                         '`None` (random initialization) or `imagenet` '
                         '(pre-training on ImageNet).')

    if weights == 'imagenet' and include_top and classes != 1000:
        raise ValueError('If using `weights` as imagenet with `include_top`'
                         ' as true, `classes` should be 1000')

    # Determine proper input shape
    input_shape = _obtain_input_shape(input_shape,
                                      default_size=299,
                                      min_size=139,
                                      data_format=K.image_data_format(),
                                      include_top=include_top)

    if input_tensor is None:
        img_input = Input(shape=input_shape)
    else:
        img_input = Input(tensor=input_tensor, shape=input_shape)

    if K.image_data_format() == 'channels_first':
        channel_axis = 1
    else:
        channel_axis = 3

    x = conv2d_bn(img_input, 32, 3, 3, strides=(2, 2), padding='valid')
    x = conv2d_bn(x, 32, 3, 3, padding='valid')
    x = conv2d_bn(x, 64, 3, 3)
    x = MaxPooling2D((3, 3), strides=(2, 2))(x)

    x = conv2d_bn(x, 80, 1, 1, padding='valid')
    x = conv2d_bn(x, 192, 3, 3, padding='valid')
    x = MaxPooling2D((3, 3), strides=(2, 2))(x)

    # mixed 0, 1, 2: 35 x 35 x 256
    for i in range(3):
        branch1x1 = conv2d_bn(x, 64, 1, 1)

        branch5x5 = conv2d_bn(x, 48, 1, 1)
        branch5x5 = conv2d_bn(branch5x5, 64, 5, 5)

        branch3x3dbl = conv2d_bn(x, 64, 1, 1)
        branch3x3dbl = conv2d_bn(branch3x3dbl, 96, 3, 3)
        branch3x3dbl = conv2d_bn(branch3x3dbl, 96, 3, 3)

        branch_pool = AveragePooling2D(
            (3, 3), strides=(1, 1), padding='same')(x)
        branch_pool = conv2d_bn(branch_pool, 32, 1, 1)
        x = layers.concatenate([branch1x1, branch5x5, branch3x3dbl, branch_pool],
                               axis=channel_axis,
                               name='mixed' + str(i))

    # mixed 3: 17 x 17 x 768
    branch3x3 = conv2d_bn(x, 384, 3, 3, strides=(2, 2), padding='valid')

    branch3x3dbl = conv2d_bn(x, 64, 1, 1)
    branch3x3dbl = conv2d_bn(branch3x3dbl, 96, 3, 3)
    branch3x3dbl = conv2d_bn(branch3x3dbl, 96, 3, 3,
                             strides=(2, 2), padding='valid')

    branch_pool = MaxPooling2D((3, 3), strides=(2, 2))(x)
    x = layers.concatenate([branch3x3, branch3x3dbl, branch_pool],
                           axis=channel_axis,
                           name='mixed3')

    # mixed 4: 17 x 17 x 768
    branch1x1 = conv2d_bn(x, 192, 1, 1)

    branch7x7 = conv2d_bn(x, 128, 1, 1)
    branch7x7 = conv2d_bn(branch7x7, 128, 1, 7)
    branch7x7 = conv2d_bn(branch7x7, 192, 7, 1)

    branch7x7dbl = conv2d_bn(x, 128, 1, 1)
    branch7x7dbl = conv2d_bn(branch7x7dbl, 128, 7, 1)
    branch7x7dbl = conv2d_bn(branch7x7dbl, 128, 1, 7)
    branch7x7dbl = conv2d_bn(branch7x7dbl, 128, 7, 1)
    branch7x7dbl = conv2d_bn(branch7x7dbl, 192, 1, 7)

    branch_pool = AveragePooling2D((3, 3), strides=(1, 1), padding='same')(x)
    branch_pool = conv2d_bn(branch_pool, 192, 1, 1)
    x = layers.concatenate([branch1x1, branch7x7, branch7x7dbl, branch_pool],
                           axis=channel_axis,
                           name='mixed4')

    # mixed 5, 6: 17 x 17 x 768
    for i in range(2):
        branch1x1 = conv2d_bn(x, 192, 1, 1)

        branch7x7 = conv2d_bn(x, 160, 1, 1)
        branch7x7 = conv2d_bn(branch7x7, 160, 1, 7)
        branch7x7 = conv2d_bn(branch7x7, 192, 7, 1)

        branch7x7dbl = conv2d_bn(x, 160, 1, 1)
        branch7x7dbl = conv2d_bn(branch7x7dbl, 160, 7, 1)
        branch7x7dbl = conv2d_bn(branch7x7dbl, 160, 1, 7)
        branch7x7dbl = conv2d_bn(branch7x7dbl, 160, 7, 1)
        branch7x7dbl = conv2d_bn(branch7x7dbl, 192, 1, 7)

        branch_pool = AveragePooling2D(
            (3, 3), strides=(1, 1), padding='same')(x)
        branch_pool = conv2d_bn(branch_pool, 192, 1, 1)
        x = layers.concatenate([branch1x1, branch7x7, branch7x7dbl, branch_pool],
                               axis=channel_axis,
                               name='mixed' + str(5 + i))

    # mixed 7: 17 x 17 x 768
    branch1x1 = conv2d_bn(x, 192, 1, 1)

    branch7x7 = conv2d_bn(x, 192, 1, 1)
    branch7x7 = conv2d_bn(branch7x7, 192, 1, 7)
    branch7x7 = conv2d_bn(branch7x7, 192, 7, 1)

    branch7x7dbl = conv2d_bn(x, 160, 1, 1)
    branch7x7dbl = conv2d_bn(branch7x7dbl, 192, 7, 1)
    branch7x7dbl = conv2d_bn(branch7x7dbl, 192, 1, 7)
    branch7x7dbl = conv2d_bn(branch7x7dbl, 192, 7, 1)
    branch7x7dbl = conv2d_bn(branch7x7dbl, 192, 1, 7)

    branch_pool = AveragePooling2D((3, 3), strides=(1, 1), padding='same')(x)
    branch_pool = conv2d_bn(branch_pool, 192, 1, 1)
    x = layers.concatenate([branch1x1, branch7x7, branch7x7dbl, branch_pool],
                           axis=channel_axis,
                           name='mixed7')

    # mixed 8: 8 x 8 x 1280
    branch3x3 = conv2d_bn(x, 192, 1, 1)
    branch3x3 = conv2d_bn(branch3x3, 320, 3, 3,
                          strides=(2, 2), padding='valid')

    branch7x7x3 = conv2d_bn(x, 192, 1, 1)
    branch7x7x3 = conv2d_bn(branch7x7x3, 192, 1, 7)
    branch7x7x3 = conv2d_bn(branch7x7x3, 192, 7, 1)
    branch7x7x3 = conv2d_bn(branch7x7x3, 192, 3, 3,
                            strides=(2, 2), padding='valid')

    branch_pool = AveragePooling2D((3, 3), strides=(2, 2))(x)
    x = layers.concatenate([branch3x3, branch7x7x3, branch_pool],
                           axis=channel_axis,
                           name='mixed8')

    # mixed 9: 8 x 8 x 2048
    for i in range(2):
        branch1x1 = conv2d_bn(x, 320, 1, 1)

        branch3x3 = conv2d_bn(x, 384, 1, 1)
        branch3x3_1 = conv2d_bn(branch3x3, 384, 1, 3)
        branch3x3_2 = conv2d_bn(branch3x3, 384, 3, 1)
        branch3x3 = layers.concatenate([branch3x3_1, branch3x3_2],
                                       axis=channel_axis,
                                       name='mixed9_' + str(i))

        branch3x3dbl = conv2d_bn(x, 448, 1, 1)
        branch3x3dbl = conv2d_bn(branch3x3dbl, 384, 3, 3)
        branch3x3dbl_1 = conv2d_bn(branch3x3dbl, 384, 1, 3)
        branch3x3dbl_2 = conv2d_bn(branch3x3dbl, 384, 3, 1)
        branch3x3dbl = layers.concatenate([branch3x3dbl_1, branch3x3dbl_2],
                                          axis=channel_axis)

        branch_pool = AveragePooling2D(
            (3, 3), strides=(1, 1), padding='same')(x)
        branch_pool = conv2d_bn(branch_pool, 192, 1, 1)
        x = layers.concatenate([branch1x1, branch3x3, branch3x3dbl, branch_pool],
                               axis=channel_axis,
                               name='mixed' + str(9 + i))

    if include_top:
        # Classification block
        x = GlobalAveragePooling2D(name='avg_pool')(x)
        x = Dense(classes, activation='softmax', name='predictions')(x)
    else:
        if pooling == 'avg':
            x = GlobalAveragePooling2D()(x)
        elif pooling == 'max':
            x = GlobalMaxPooling2D()(x)

    # Ensure that the model takes into account
    # any potential predecessors of `input_tensor`.
    if input_tensor is not None:
        inputs = get_source_inputs(input_tensor)
    else:
        inputs = img_input
    # Create model.
    model = Model(inputs, x, name='inception_v3')

    # load weights
    if weights == 'imagenet':
<<<<<<< HEAD
=======
        if K.image_data_format() == 'channels_first':
            if K.backend() == 'tensorflow':
                warnings.warn('You are using the TensorFlow backend, yet you '
                              'are using the Theano '
                              'image data format convention '
                              '(`image_data_format="channels_first"`). '
                              'For best performance, set '
                              '`image_data_format="channels_last"` in '
                              'your Keras config '
                              'at ~/.keras/keras.json.')
>>>>>>> 1ac23c25
        if include_top:
            weights_path = get_file('inception_v3_weights_tf_dim_ordering_tf_kernels.h5',
                                    WEIGHTS_PATH,
                                    cache_subdir='models',
                                    md5_hash='fe114b3ff2ea4bf891e9353d1bbfb32f')
        else:
            weights_path = get_file('inception_v3_weights_tf_dim_ordering_tf_kernels_notop.h5',
                                    WEIGHTS_PATH_NO_TOP,
                                    cache_subdir='models',
                                    md5_hash='2f3609166de1d967d1a481094754f691')
        model.load_weights(weights_path)
<<<<<<< HEAD
=======
        if K.backend() == 'theano':
            convert_all_kernels_in_model(model)
>>>>>>> 1ac23c25
    return model


def preprocess_input(x):
    x /= 255.
    x -= 0.5
    x *= 2.
    return x<|MERGE_RESOLUTION|>--- conflicted
+++ resolved
@@ -38,14 +38,9 @@
 from .imagenet_utils import decode_predictions
 from .imagenet_utils import _obtain_input_shape
 
-<<<<<<< HEAD
-WEIGHTS_PATH = 'http://github.com/fchollet/deep-learning-models/releases/download/v0.2/inception_v3_weights_tf_dim_ordering_tf_kernels.h5'
-WEIGHTS_PATH_NO_TOP = 'http://github.com/fchollet/deep-learning-models/releases/download/v0.2/inception_v3_weights_tf_dim_ordering_tf_kernels_notop.h5'
-=======
 
 WEIGHTS_PATH = 'https://github.com/fchollet/deep-learning-models/releases/download/v0.2/inception_v3_weights_tf_dim_ordering_tf_kernels.h5'
 WEIGHTS_PATH_NO_TOP = 'https://github.com/fchollet/deep-learning-models/releases/download/v0.2/inception_v3_weights_tf_dim_ordering_tf_kernels_notop.h5'
->>>>>>> 1ac23c25
 
 
 def conv2d_bn(x, filters, num_row, num_col,
@@ -328,8 +323,6 @@
 
     # load weights
     if weights == 'imagenet':
-<<<<<<< HEAD
-=======
         if K.image_data_format() == 'channels_first':
             if K.backend() == 'tensorflow':
                 warnings.warn('You are using the TensorFlow backend, yet you '
@@ -340,7 +333,6 @@
                               '`image_data_format="channels_last"` in '
                               'your Keras config '
                               'at ~/.keras/keras.json.')
->>>>>>> 1ac23c25
         if include_top:
             weights_path = get_file('inception_v3_weights_tf_dim_ordering_tf_kernels.h5',
                                     WEIGHTS_PATH,
@@ -352,11 +344,8 @@
                                     cache_subdir='models',
                                     md5_hash='2f3609166de1d967d1a481094754f691')
         model.load_weights(weights_path)
-<<<<<<< HEAD
-=======
         if K.backend() == 'theano':
             convert_all_kernels_in_model(model)
->>>>>>> 1ac23c25
     return model
 
 
